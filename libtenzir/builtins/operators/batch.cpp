//    _   _____   __________
//   | | / / _ | / __/_  __/     Visibility
//   | |/ / __ |_\ \  / /          Across
//   |___/_/ |_/___/ /_/       Space and Time
//
// SPDX-FileCopyrightText: (c) 2023 The Tenzir Contributors
// SPDX-License-Identifier: BSD-3-Clause

#include <tenzir/argument_parser.hpp>
#include <tenzir/concept/parseable/numeric/integral.hpp>
#include <tenzir/concept/parseable/tenzir/pipeline.hpp>
#include <tenzir/error.hpp>
#include <tenzir/logger.hpp>
#include <tenzir/pipeline.hpp>
#include <tenzir/plugin.hpp>
#include <tenzir/table_slice.hpp>

#include <arrow/type.h>

namespace tenzir::plugins::batch {

namespace {

struct buffer_entry {
  std::vector<table_slice> events;
  uint64_t num_buffered = {};
  std::chrono::steady_clock::time_point last_yield
    = std::chrono::steady_clock::now();
};

class batch_operator final : public crtp_operator<batch_operator> {
public:
  batch_operator() = default;

  batch_operator(uint64_t limit, duration timeout, event_order order)
    : limit_{limit}, timeout_{timeout}, order_{order} {
    // nop
  }

  auto operator()(generator<table_slice> input) const
    -> generator<table_slice> {
    std::unordered_map<type, buffer_entry> buffers;
    for (auto&& slice : input) {
      const auto now = std::chrono::steady_clock::now();
      // Check all current buffers to see if we have hit a timeout.
      for (auto it = buffers.begin(); it != buffers.end(); ++it) {
        auto& entry = it->second;
        if (now - entry.last_yield > timeout_) {
          TENZIR_ASSERT(entry.num_buffered < limit_);
          co_yield concatenate(std::exchange(entry.events, {}));
          it = buffers.erase(it);
          if (it == buffers.end()) {
            break;
          }
        }
      }
      if (slice.rows() == 0) {
        co_yield {};
        continue;
      }
      // For ordered batching, on schema change, yield the current buffer
      if (order_ == event_order::ordered and not buffers.empty()
          and buffers.begin()->first != slice.schema()) {
        TENZIR_ASSERT(buffers.size() == 1);
        auto& entry = buffers.begin()->second;
        TENZIR_ASSERT(entry.num_buffered < limit_);
        co_yield concatenate(std::move(entry.events));
        buffers.clear();
      }
      // Get the buffer for the current slice schema and append to it.
      auto [it, _] = buffers.try_emplace(slice.schema());
      auto& entry = it->second;
      entry.num_buffered += slice.rows();
      entry.events.push_back(std::move(slice));
      // If the buffer hit the limit, yield until its below again.
      while (entry.num_buffered >= limit_) {
        auto [lhs, rhs] = split(entry.events, limit_);
        auto result = concatenate(std::move(lhs));
        entry.num_buffered -= result.rows();
        entry.last_yield = now;
        co_yield std::move(result);
        entry.events = std::move(rhs);
      }
      if (entry.num_buffered == 0) {
        buffers.erase(it);
      }
    }
    // When our input is done, yield the rest of all buffers.
    // We sort the remaining buffers by yield time for consistent output.
    std::vector<buffer_entry> remaining;
    remaining.reserve(buffers.size());
    for (auto& [_, entry] : buffers) {
      remaining.emplace_back(std::move(entry));
    }
    std::ranges::sort(remaining, {}, &buffer_entry::last_yield);
    for (auto& entry : remaining) {
      co_yield concatenate(std::move(entry.events));
    }
  }

  auto optimize(expression const& filter, event_order order,
                columnar_selection selection) const
    -> optimize_result override {
<<<<<<< HEAD
    if (selection.fields_of_interest) {
      selection.do_not_optimize_selection = true;
    }
    // TODO: This operator can massively benefit from an unordered
    // implementation, where it can keep multiple buffers per schema.
    return optimize_result{filter, order, copy(), selection};
=======
    return optimize_result{
      filter, order, std::make_unique<batch_operator>(limit_, timeout_, order)};
>>>>>>> 6f90fa21
  }

  auto name() const -> std::string override {
    return "batch";
  }

  friend auto inspect(auto& f, batch_operator& x) -> bool {
    return f.object(x)
      .pretty_name("batch_operator")
      .fields(f.field("limit", x.limit_), f.field("timeout", x.timeout_),
              f.field("order", x.order_));
  }

private:
  uint64_t limit_ = defaults::import::table_slice_size;
  duration timeout_ = {};
  event_order order_ = event_order::ordered;
};

class plugin final : public virtual operator_plugin<batch_operator> {
public:
  auto signature() const -> operator_signature override {
    return {.transformation = true};
  }

  auto parse_operator(parser_interface& p) const -> operator_ptr override {
    auto parser = argument_parser{"batch", "https://docs.tenzir.com/"
                                           "operators/batch"};
    auto limit = std::optional<located<uint64_t>>{};
    auto timeout = std::optional<located<duration>>{};
    parser.add(limit, "<limit>");
    parser.add("-t,--timeout", timeout, "<limit>");
    parser.parse(p);
    if (limit and limit->inner == 0) {
      diagnostic::error("batch size must not be 0")
        .primary(limit->source)
        .throw_();
    }
    if (timeout and timeout->inner <= duration::zero()) {
      diagnostic::error("timeout must be a positive duration")
        .primary(timeout->source)
        .throw_();
    }

    return std::make_unique<batch_operator>(
      limit ? limit->inner : defaults::import::table_slice_size,
      timeout ? timeout->inner : duration::max(), event_order::ordered);
  }
};

} // namespace

} // namespace tenzir::plugins::batch

TENZIR_REGISTER_PLUGIN(tenzir::plugins::batch::plugin)<|MERGE_RESOLUTION|>--- conflicted
+++ resolved
@@ -101,17 +101,8 @@
   auto optimize(expression const& filter, event_order order,
                 columnar_selection selection) const
     -> optimize_result override {
-<<<<<<< HEAD
-    if (selection.fields_of_interest) {
-      selection.do_not_optimize_selection = true;
-    }
-    // TODO: This operator can massively benefit from an unordered
-    // implementation, where it can keep multiple buffers per schema.
-    return optimize_result{filter, order, copy(), selection};
-=======
     return optimize_result{
       filter, order, std::make_unique<batch_operator>(limit_, timeout_, order)};
->>>>>>> 6f90fa21
   }
 
   auto name() const -> std::string override {
