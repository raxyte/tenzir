//    _   _____   __________
//   | | / / _ | / __/_  __/     Visibility
//   | |/ / __ |_\ \  / /          Across
//   |___/_/ |_/___/ /_/       Space and Time
//
// SPDX-FileCopyrightText: (c) 2023 The Tenzir Contributors
// SPDX-License-Identifier: BSD-3-Clause

#include <tenzir/argument_parser.hpp>
#include <tenzir/error.hpp>
#include <tenzir/logger.hpp>
#include <tenzir/pipeline.hpp>
#include <tenzir/plugin.hpp>
#include <tenzir/table_slice.hpp>

#include <arrow/array.h>
#include <arrow/compute/api.h>
#include <arrow/type.h>

#include <ranges>

namespace tenzir::plugins::slice {

namespace {

class slice_operator final : public crtp_operator<slice_operator> {
public:
  slice_operator() = default;

  explicit slice_operator(std::optional<int64_t> begin,
                          std::optional<int64_t> end,
                          std::optional<int64_t> stride)
    : begin_{begin}, end_{end}, stride_{stride} {
  }

  static auto positive_begin_positive_end(generator<table_slice> input,
                                          int64_t begin, int64_t end)
    -> generator<table_slice> {
    TENZIR_ASSERT(begin >= 0);
    TENZIR_ASSERT(end >= 0);
    if (end <= begin) {
      co_return;
    }
    co_yield {};
    auto offset = int64_t{0};
    for (auto&& slice : input) {
      const auto rows = static_cast<int64_t>(slice.rows());
      if (rows == 0) {
        co_yield {};
        continue;
      }
      const auto clamped_begin = std::clamp(begin - offset, int64_t{0}, rows);
      const auto clamped_end = std::clamp(end - offset, int64_t{0}, rows);
      offset += rows;
      co_yield subslice(slice, clamped_begin, clamped_end);
      if (offset >= end) {
        break;
      }
    }
  }

  static auto positive_begin_negative_end(generator<table_slice> input,
                                          int64_t begin, int64_t end)
    -> generator<table_slice> {
    TENZIR_ASSERT(begin >= 0);
    TENZIR_ASSERT(end <= 0);
    co_yield {};
    auto offset = int64_t{0};
    auto buffer = std::vector<table_slice>{};
    auto num_buffered = int64_t{0};
    for (auto&& slice : input) {
      const auto rows = static_cast<int64_t>(slice.rows());
      if (rows == 0) {
        co_yield {};
        continue;
      }
      const auto clamped_begin = std::clamp(begin - offset, int64_t{0}, rows);
      offset += rows;
      auto result = subslice(slice, clamped_begin, rows);
      if (result.rows() == 0) {
        continue;
      }
      num_buffered += static_cast<int64_t>(result.rows());
      buffer.push_back(std::move(result));
      if (num_buffered > -end) {
        auto [lhs, rhs] = split(std::move(buffer), num_buffered + end);
        buffer = std::move(rhs);
        for (auto&& slice : std::move(lhs)) {
          num_buffered -= static_cast<int64_t>(slice.rows());
          co_yield std::move(slice);
        }
      }
    }
    TENZIR_ASSERT(num_buffered == -end);
  }

  static auto negative_begin_positive_end(generator<table_slice> input,
                                          int64_t begin, int64_t end)
    -> generator<table_slice> {
    TENZIR_ASSERT(begin <= 0);
    TENZIR_ASSERT(end >= 0);
    co_yield {};
    auto offset = int64_t{0};
    auto buffer = std::vector<table_slice>{};
    for (auto&& slice : input) {
      const auto rows = static_cast<int64_t>(slice.rows());
      if (rows == 0) {
        co_yield {};
        continue;
      }
      const auto clamped_end = std::clamp(end - offset, int64_t{0}, rows);
      offset += rows;
      auto result = subslice(slice, int64_t{0}, clamped_end);
      buffer.push_back(std::move(result));
      if (result.rows() == 0) {
        break;
      }
    }
    begin = offset + begin;
    if (begin >= offset) {
      co_return;
    }
    offset = 0;
    for (auto&& slice : buffer) {
      const auto rows = static_cast<int64_t>(slice.rows());
      const auto clamped_begin = std::clamp(begin - offset, int64_t{0}, rows);
      offset += rows;
      if (clamped_begin >= static_cast<int64_t>(slice.rows())) {
        continue;
      }
      auto result = subslice(slice, clamped_begin, rows);
      if (result.rows() > 0) {
        co_yield std::move(result);
      }
    }
  }

  static auto negative_begin_negative_end(generator<table_slice> input,
                                          int64_t begin, int64_t end)
    -> generator<table_slice> {
    TENZIR_ASSERT(begin <= 0);
    TENZIR_ASSERT(end <= 0);
    if (end <= begin) {
      co_return;
    }
    co_yield {};
    auto offset = int64_t{0};
    auto buffer = std::vector<table_slice>{};
    for (auto&& slice : input) {
      const auto rows = static_cast<int64_t>(slice.rows());
      if (rows == 0) {
        co_yield {};
        continue;
      }
      offset += rows;
      buffer.push_back(std::move(slice));
    }
    begin = offset + begin;
    end = offset + end;
    offset = 0;
    for (auto&& slice : buffer) {
      const auto rows = static_cast<int64_t>(slice.rows());
      const auto clamped_begin = std::clamp(begin - offset, int64_t{0}, rows);
      const auto clamped_end = std::clamp(end - offset, int64_t{0}, rows);
      offset += rows;
      if (clamped_begin >= rows) {
        continue;
      }
      auto result = subslice(slice, clamped_begin, clamped_end);
      if (result.rows() == 0) {
        break;
      }
      co_yield std::move(result);
    }
  }

  auto slice(generator<table_slice> input) const -> generator<table_slice> {
    if (not begin_ and not end_) {
      return input;
    }
    if (not begin_ or *begin_ >= 0) {
      if (end_ and *end_ >= 0) {
        return positive_begin_positive_end(std::move(input), begin_.value_or(0),
                                           *end_);
      }
      return positive_begin_negative_end(std::move(input), begin_.value_or(0),
                                         end_.value_or(0));
    }
    if (end_ and *end_ >= 0) {
      return negative_begin_positive_end(std::move(input), *begin_, *end_);
    }
    return negative_begin_negative_end(std::move(input), *begin_,
                                       end_.value_or(0));
  }

  auto positive_stride(generator<table_slice> input, int64_t stride) const
    -> generator<table_slice> {
    const auto make_stride_index = [&](const int64_t offset,
                                       const int64_t rows) {
      auto stride_builder = arrow::Int64Builder{};
      const auto reserve_result = stride_builder.Reserve((rows + 1) / stride);
      TENZIR_ASSERT(reserve_result.ok(), reserve_result.ToString().c_str());
      for (auto i = offset % stride; i < rows; i += stride) {
        const auto append_result = stride_builder.Append(i);
        TENZIR_ASSERT_EXPENSIVE(append_result.ok(),
                                append_result.ToString().c_str());
      }
      auto finish_result = stride_builder.Finish();
      TENZIR_ASSERT(finish_result.ok(),
                    finish_result.status().ToString().c_str());
      return finish_result.MoveValueUnsafe();
    };
    TENZIR_ASSERT(stride > 0);
    auto offset = int64_t{0};
    for (auto&& slice : input) {
      if (slice.rows() == 0) {
        co_yield {};
        continue;
      }
      auto batch = to_record_batch(slice);
      const auto rows = batch->num_rows();
      auto stride_index = make_stride_index(offset, rows);
      offset += rows;
      auto take_result = arrow::compute::Take(batch, stride_index);
      if (not take_result.ok()) {
        diagnostic::error("{}", take_result.status().ToString())
          .note("failed to apply stride")
          .throw_();
      }
      const auto datum = take_result.MoveValueUnsafe();
      TENZIR_ASSERT(datum.kind() == arrow::Datum::Kind::RECORD_BATCH);
      co_yield table_slice{
        datum.record_batch(),
        slice.schema(),
      };
    }
  }

  auto negative_stride(generator<table_slice> input, int64_t stride) const
    -> generator<table_slice> {
    auto buffer = std::vector<table_slice>{};
    for (auto&& slice : input) {
      if (slice.rows() == 0) {
        co_yield {};
        continue;
      }
      buffer.push_back(std::move(slice));
    }
    const auto make_stride_index = [&](const int64_t offset,
                                       const int64_t rows) {
      auto stride_builder = arrow::Int64Builder{};
      const auto reserve_result = stride_builder.Reserve((rows + 1) / -stride);
      TENZIR_ASSERT(reserve_result.ok(), reserve_result.ToString().c_str());
      for (auto i = offset % -stride; i < rows; i += -stride) {
        const auto append_result = stride_builder.Append(rows - i - 1);
        TENZIR_ASSERT_EXPENSIVE(append_result.ok(),
                                append_result.ToString().c_str());
      }
      auto finish_result = stride_builder.Finish();
      TENZIR_ASSERT(finish_result.ok(),
                    finish_result.status().ToString().c_str());
      return finish_result.MoveValueUnsafe();
    };
    TENZIR_ASSERT(stride < 0);
    auto offset = int64_t{0};
    for (auto&& slice : buffer | std::ranges::views::reverse) {
      if (slice.rows() == 0) {
        co_yield {};
        continue;
      }
      auto batch = to_record_batch(slice);
      const auto rows = batch->num_rows();
      auto stride_index = make_stride_index(offset, rows);
      offset += rows;
      auto take_result = arrow::compute::Take(batch, stride_index);
      if (not take_result.ok()) {
        diagnostic::error("{}", take_result.status().ToString())
          .note("failed to apply stride")
          .throw_();
      }
      const auto datum = take_result.MoveValueUnsafe();
      TENZIR_ASSERT(datum.kind() == arrow::Datum::Kind::RECORD_BATCH);
      co_yield table_slice{
        datum.record_batch(),
        slice.schema(),
      };
    }
  }

  auto stride(generator<table_slice> input) const -> generator<table_slice> {
    if (stride_.value_or(1) == 1) {
      return input;
    }
    if (*stride_ > 0) {
      return positive_stride(std::move(input), *stride_);
    }
    return negative_stride(std::move(input), *stride_);
  }

  auto operator()(generator<table_slice> input) const
    -> generator<table_slice> {
    return stride(slice(std::move(input)));
  }

  auto name() const -> std::string override {
    return "slice";
  }

  auto optimize(const expression& filter, event_order order,
                columnar_selection selection) const
    -> optimize_result override {
<<<<<<< HEAD
    (void)selection;
    if (not begin_ and not end_) {
      // If there's neither a begin nor an end, then this operator is a no-op.
      // We optimize it away here.
      return optimize_result{filter, order, nullptr, selection};
    }
    return optimize_result{std::nullopt, event_order::ordered, copy(),
                           selection};
=======
    const auto nop_slice = begin_.value_or(0) == 0 and not end_;
    const auto reverse = stride_.value_or(1) == -1;
    const auto nop_stride = stride_.value_or(1) == 1
                            or (order == event_order::unordered and reverse);
    if (nop_slice and nop_stride) {
      // If there's neither a begin nor an end, then this operator is a no-op.
      // We optimize it away here.
      return optimize_result{
        filter,
        order,
        nullptr,
      };
    }
    return optimize_result{
      std::nullopt,
      event_order::ordered,
      copy(),
    };
>>>>>>> 6f90fa21
  }

  friend auto inspect(auto& f, slice_operator& x) -> bool {
    return f.object(x)
      .pretty_name("tenzir.plugin.slice.slice_operator")
      .fields(f.field("begin", x.begin_), f.field("end", x.end_),
              f.field("stride", x.stride_));
  }

private:
  std::optional<int64_t> begin_ = {};
  std::optional<int64_t> end_ = {};
  std::optional<int64_t> stride_ = {};
};

class plugin final : public virtual operator_plugin<slice_operator> {
public:
  auto signature() const -> operator_signature override {
    return {.transformation = true};
  }

  auto parse_operator(parser_interface& p) const -> operator_ptr override {
    auto begin = std::optional<int64_t>{};
    auto end = std::optional<int64_t>{};
    auto stride = std::optional<int64_t>{};
    const auto parse_int
      = [&](bool must_have_prefix) -> std::optional<int64_t> {
      if (p.at_end()) {
        return {};
      }
      if (must_have_prefix) {
        if (not p.accept_char(':')) {
          diagnostic::error("expected `:`")
            .primary(p.current_span())
            .hint("syntax: slice [<begin>]:[<end>][:<stride>]")
            .docs("https://docs.tenzir.com/operators/slice")
            .throw_();
        }
      }
      if (p.at_end() or p.peek_char(':')) {
        return {};
      }
      auto data = p.parse_int();
      return data.inner;
    };
    begin = parse_int(false);
    end = parse_int(true);
    stride = parse_int(true);
    return std::make_unique<slice_operator>(begin, end, stride);
  }
};

} // namespace

} // namespace tenzir::plugins::slice

TENZIR_REGISTER_PLUGIN(tenzir::plugins::slice::plugin)<|MERGE_RESOLUTION|>--- conflicted
+++ resolved
@@ -309,16 +309,6 @@
   auto optimize(const expression& filter, event_order order,
                 columnar_selection selection) const
     -> optimize_result override {
-<<<<<<< HEAD
-    (void)selection;
-    if (not begin_ and not end_) {
-      // If there's neither a begin nor an end, then this operator is a no-op.
-      // We optimize it away here.
-      return optimize_result{filter, order, nullptr, selection};
-    }
-    return optimize_result{std::nullopt, event_order::ordered, copy(),
-                           selection};
-=======
     const auto nop_slice = begin_.value_or(0) == 0 and not end_;
     const auto reverse = stride_.value_or(1) == -1;
     const auto nop_stride = stride_.value_or(1) == 1
@@ -326,18 +316,10 @@
     if (nop_slice and nop_stride) {
       // If there's neither a begin nor an end, then this operator is a no-op.
       // We optimize it away here.
-      return optimize_result{
-        filter,
-        order,
-        nullptr,
-      };
-    }
-    return optimize_result{
-      std::nullopt,
-      event_order::ordered,
-      copy(),
-    };
->>>>>>> 6f90fa21
+      return optimize_result{filter, order, nullptr, selection};
+    }
+    return optimize_result{std::nullopt, event_order::ordered, copy(),
+                           selection};
   }
 
   friend auto inspect(auto& f, slice_operator& x) -> bool {
