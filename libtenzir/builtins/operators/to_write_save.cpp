--- conflicted
+++ resolved
@@ -240,16 +240,12 @@
     return "save";
   }
 
-<<<<<<< HEAD
+  auto internal() const -> bool override {
+    return saver_->internal();
+  }
+
   auto optimize(expression const& filter, event_order order,
                 select_optimization const& selection) const
-=======
-  auto internal() const -> bool override {
-    return saver_->internal();
-  }
-
-  auto optimize(expression const& filter, event_order order) const
->>>>>>> 1c3821d7
     -> optimize_result override {
     (void)selection, (void)filter, (void)order;
     return do_not_optimize(*this);
