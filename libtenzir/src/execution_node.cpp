//    _   _____   __________
//   | | / / _ | / __/_  __/     Visibility
//   | |/ / __ |_\ \  / /          Across
//   |___/_/ |_/___/ /_/       Space and Time
//
// SPDX-FileCopyrightText: (c) 2023 The Tenzir Contributors
// SPDX-License-Identifier: BSD-3-Clause

#include "tenzir/execution_node.hpp"

#include "tenzir/actors.hpp"
#include "tenzir/chunk.hpp"
#include "tenzir/detail/weak_handle.hpp"
#include "tenzir/detail/weak_run_delayed.hpp"
#include "tenzir/diagnostics.hpp"
#include "tenzir/modules.hpp"
#include "tenzir/operator_control_plane.hpp"
#include "tenzir/si_literals.hpp"
#include "tenzir/table_slice.hpp"

#include <arrow/config.h>
#include <arrow/util/byte_size.h>
#include <caf/downstream.hpp>
#include <caf/exit_reason.hpp>
#include <caf/typed_event_based_actor.hpp>
#include <caf/typed_response_promise.hpp>

namespace tenzir {

namespace {

using namespace std::chrono_literals;
using namespace si_literals;

template <class Element = void>
struct defaults {
  /// Defines how much free capacity must be in the inbound buffer of the
  /// execution node before it requests further data.
  inline static constexpr uint64_t min_batch_size = 1;

  /// Defines the upper bound for the inbound buffer of the execution node.
  inline static constexpr uint64_t max_buffered = 0;

  /// Defines the time interval for sending metrics of the currently running
  /// pipeline operator.
  inline static constexpr auto metrics_interval = 1000ms;
};

template <>
struct defaults<table_slice> : defaults<> {
  /// Defines how much free capacity must be in the inbound buffer of the
  /// execution node before it requests further data.
  inline static constexpr uint64_t min_batch_size = 8_Ki;

  /// Defines the upper bound for the inbound buffer of the execution node.
  inline static constexpr uint64_t max_buffered = 254_Ki;
};

template <>
struct defaults<chunk_ptr> : defaults<> {
  /// Defines how much free capacity must be in the inbound buffer of the
  /// execution node before it requests further data.
  inline static constexpr uint64_t min_batch_size = 128_Ki;

  /// Defines the upper bound for the inbound buffer of the execution node.
  inline static constexpr uint64_t max_buffered = 4_Mi;
};

} // namespace

namespace {

template <class... Duration>
  requires(std::is_same_v<Duration, duration> && ...)
auto make_timer_guard(Duration&... elapsed) {
  return caf::detail::make_scope_guard(
    [&, start_time = std::chrono::steady_clock::now()] {
      const auto delta = std::chrono::steady_clock::now() - start_time;
      ((void)(elapsed += delta, true), ...);
    });
}

// Return an underestimate for the total number of referenced bytes for a vector
// of table slices, excluding the schema and disregarding any overlap or custom
// information from extension types.
auto approx_bytes(const table_slice& events) -> uint64_t {
  if (events.rows() == 0)
    return 0;
  auto record_batch = to_record_batch(events);
  TENZIR_ASSERT(record_batch);
  // Note that this function can sometimes fail. Because we ultimately want to
  // return an underestimate for the value of bytes, we silently fall back to
  // a value of zero if the referenced buffer size cannot be measured.
  //
  // As a consequence, the result of this function can be off by a large
  // margin. It never overestimates, but sometimes the result is a lot smaller
  // than you would think and also a lot smaller than it should be.
  //
  // We opted to use the built-in Arrow solution here hoping that it will be
  // improved upon in the future upsrream, rather than us having to roll our
  // own.
  //
  // We cannot feasibly warn for failure here as that would cause a lot of
  // noise.
  return detail::narrow_cast<uint64_t>(
    arrow::util::ReferencedBufferSize(*record_batch).ValueOr(0));
}

auto approx_bytes(const chunk_ptr& bytes) -> uint64_t {
  return bytes ? bytes->size() : 0;
}

template <class Input, class Output>
struct exec_node_state;

template <class Input, class Output>
class exec_node_diagnostic_handler final : public diagnostic_handler {
public:
  exec_node_diagnostic_handler(
    exec_node_actor::stateful_pointer<exec_node_state<Input, Output>> self,
    receiver_actor<diagnostic> diagnostic_handler)
    : self_{self}, diagnostic_handler_{std::move(diagnostic_handler)} {
  }

  void emit(diagnostic diag) override {
    TENZIR_DEBUG("{} {} emits diagnostic: {:?}", *self_,
                 self_->state.op->name(), diag);
    if (diag.severity == severity::error) {
      self_->send(diagnostic_handler_, diag);
      self_->quit(std::move(diag).to_error());
      return;
    }
    self_->send(diagnostic_handler_, std::move(diag));
  }

private:
  exec_node_actor::stateful_pointer<exec_node_state<Input, Output>> self_ = {};
  receiver_actor<diagnostic> diagnostic_handler_ = {};
};

template <class Input, class Output>
class exec_node_control_plane final : public operator_control_plane {
public:
  exec_node_control_plane(
    exec_node_actor::stateful_pointer<exec_node_state<Input, Output>> self,
    receiver_actor<diagnostic> diagnostic_handler, bool has_terminal)
    : state_{self->state},
      diagnostic_handler_{
        std::make_unique<exec_node_diagnostic_handler<Input, Output>>(
          self, std::move(diagnostic_handler))},
      has_terminal_{has_terminal} {
  }

  auto self() noexcept -> exec_node_actor::base& override {
    return *state_.self;
  }

  auto node() noexcept -> node_actor override {
    return state_.weak_node.lock();
  }

  auto abort(caf::error error) noexcept -> void override {
    TENZIR_DEBUG("{} {} aborts: {}", *state_.self, state_.op->name(), error);
    TENZIR_ASSERT_CHEAP(error != caf::none);
    diagnostic::error(error)
      .note("from `{}`", state_.op->name())
      .emit(diagnostics());
  }

  auto warn(caf::error error) noexcept -> void override {
    TENZIR_DEBUG("{} {} warns: {}", *state_.self, state_.op->name(), error);
    TENZIR_ASSERT_CHEAP(error != caf::none);
    diagnostic::warning(error)
      .note("from `{}`", state_.op->name())
      .emit(diagnostics());
  }

  auto emit(table_slice) noexcept -> void override {
    die("not implemented");
  }

  auto schemas() const noexcept -> const std::vector<type>& override {
    return tenzir::modules::schemas();
  }

  auto concepts() const noexcept -> const concepts_map& override {
    return tenzir::modules::concepts();
  }

  auto diagnostics() noexcept -> diagnostic_handler& override {
    return *diagnostic_handler_;
  }

  auto allow_unsafe_pipelines() const noexcept -> bool override {
    return caf::get_or(content(state_.self->config()),
                       "tenzir.allow-unsafe-pipelines", false);
  }

  auto has_terminal() const noexcept -> bool override {
    return has_terminal_;
  }

private:
  exec_node_state<Input, Output>& state_;
  std::unique_ptr<exec_node_diagnostic_handler<Input, Output>> diagnostic_handler_
    = {};
  bool has_terminal_;
};

auto size(const table_slice& slice) -> uint64_t {
  return slice.rows();
}

auto size(const chunk_ptr& chunk) -> uint64_t {
  return chunk ? chunk->size() : 0;
}

struct metrics_state {
  auto emit() -> void {
    values.time_total = std::chrono::duration_cast<duration>(
      std::chrono::steady_clock::now() - start_time);
    caf::anon_send(metrics_handler, values);
  }

  // Metrics that track the total number of inbound and outbound elements that
  // passed through this operator.
  std::chrono::steady_clock::time_point start_time
    = std::chrono::steady_clock::now();
  receiver_actor<metric> metrics_handler = {};
  metric values = {};
};

template <class Input, class Output>
struct exec_node_state {
  static constexpr auto name = "exec-node";

  /// A pointer to the parent actor.
  exec_node_actor::pointer self = {};

  /// The operator owned by this execution node.
  operator_ptr op = {};

  /// The instance created by the operator. Must be created at most once.
  struct resumable_generator {
    generator<Output> gen = {};
    generator<Output>::iterator it = {};
  };
  std::optional<resumable_generator> instance = {};

  /// State required for keeping and sending metrics. Stored in a separate
  /// shared pointer to allow safe usage from an attached functor to send out
  /// metrics after this actor has quit.
  std::shared_ptr<metrics_state> metrics = {};

  /// A handle to the previous execution node.
  exec_node_actor previous = {};

  /// The inbound buffer.
  std::vector<Input> inbound_buffer = {};
  uint64_t inbound_buffer_size = {};

  /// The currently open demand.
  struct demand {
    caf::typed_response_promise<void> rp = {};
    exec_node_sink_actor sink = {};
    uint64_t remaining = {};
  };
  std::optional<struct demand> demand = {};
  bool issue_demand_inflight = {};

  /// A pointer to te operator control plane passed to this operator during
  /// execution, which acts as an escape hatch to this actor.
  std::unique_ptr<exec_node_control_plane<Input, Output>> ctrl = {};

  /// A weak handle to the node actor.
  detail::weak_handle<node_actor> weak_node = {};

  /// Whether the next run of the internal run loop for this execution node has
  /// already been scheduled.
  bool run_scheduled = {};

  /// Tracks whether the current run has produced an output and consumed an
  /// input, respectively.
  bool consumed_input = false;
  bool produced_output = false;

  /// Whether this execution node is paused.
  bool paused = {};

  ~exec_node_state() noexcept {
    TENZIR_DEBUG("{} {} shut down", *self, op->name());
    instance.reset();
    ctrl.reset();
    metrics->emit();
    if (demand and demand->rp.pending()) {
      demand->rp.deliver();
    }
  }

  auto start(std::vector<caf::actor> all_previous) -> caf::result<void> {
    TENZIR_DEBUG("{} {} received start request", *self, op->name());
    detail::weak_run_delayed_loop(self, defaults<>::metrics_interval, [this] {
      auto time_scheduled_guard
        = make_timer_guard(metrics->values.time_scheduled);
      metrics->emit();
    });
    if (instance.has_value()) {
      return caf::make_error(ec::logic_error,
                             fmt::format("{} was already started", *self));
    }
    if constexpr (std::is_same_v<Input, std::monostate>) {
      if (not all_previous.empty()) {
        return caf::make_error(ec::logic_error,
                               fmt::format("{} runs a source operator and must "
                                           "not have a previous exec-node",
                                           *self));
      }
    } else {
      // The previous exec-node must be set when the operator is not a source.
      if (all_previous.empty()) {
        return caf::make_error(
          ec::logic_error, fmt::format("{} runs a transformation/sink operator "
                                       "and must have a previous exec-node",
                                       *self));
      }
      previous
        = caf::actor_cast<exec_node_actor>(std::move(all_previous.back()));
      all_previous.pop_back();
      self->link_to(previous);
      self->set_exit_handler([this, prev_addr = previous.address()](
                               const caf::exit_msg& msg) {
        auto time_scheduled_guard
          = make_timer_guard(metrics->values.time_scheduled);
        // We got an exit message, which can mean one of four things:
        // 1. The pipeline manager quit.
        // 2. The next operator quit.
        // 3. The previous operator quit gracefully.
        // 4. The previous operator quit ungracefully.
        // In cases (1-3) we need to shut down this operator unconditionally.
        // For (4) we we need to treat the previous operator as offline.
        if (msg.source != prev_addr) {
          TENZIR_DEBUG("{} {} got exit message from the next execution node or "
                       "its executor with address {}: {}",
                       *self, op->name(), msg.source, msg.reason);
          self->quit(msg.reason);
          return;
        }
        TENZIR_DEBUG("{} {} got down message from previous execution node with "
                     "address {}: {}",
                     *self, op->name(), msg.source, msg.reason);
        if (msg.reason and msg.reason != caf::exit_reason::unreachable) {
          self->quit(msg.reason);
          return;
        }
        previous = nullptr;
        schedule_run();
<<<<<<< HEAD
=======
        if (msg.reason) {
          if (msg.reason != ec::silent) {
            diagnostic::error(msg.reason)
              .note("`{}` shuts down because of an irregular exit of the "
                    "previous operator",
                    op->name())
              .emit(ctrl->diagnostics());
          }
          self->quit(ec::silent);
        }
>>>>>>> fc08f78a
      });
    }
    // Instantiate the operator with its input type.
    {
      auto time_scheduled_guard
        = make_timer_guard(metrics->values.time_processing);
      auto output_generator = op->instantiate(make_input_adapter(), *ctrl);
      if (not output_generator) {
        TENZIR_DEBUG("{} {} failed to instantiate operator: {}", *self,
                     op->name(), output_generator.error());
        return add_context(output_generator.error(),
                           "{} {} failed to instantiate operator", *self,
                           op->name());
      }
      if (not std::holds_alternative<generator<Output>>(*output_generator)) {
        return caf::make_error(
          ec::logic_error, fmt::format("{} expected {}, but got {}", *self,
                                       operator_type_name<Output>(),
                                       operator_type_name(*output_generator)));
      }
      instance.emplace();
      instance->gen = std::get<generator<Output>>(std::move(*output_generator));
      instance->it = instance->gen.begin();
      if (self->getf(caf::abstract_actor::is_shutting_down_flag)) {
        return {};
      }
      // Emit metrics once to get started.
      metrics->emit();
      if (instance->it == instance->gen.end()) {
        TENZIR_DEBUG("{} {} finished without yielding", *self, op->name());
        self->quit();
        return {};
      }
    }
    if constexpr (std::is_same_v<Output, std::monostate>) {
      auto rp = self->make_response_promise<void>();
      self
        ->request(previous, caf::infinite, atom::start_v,
                  std::move(all_previous))
        .then(
          [this, rp]() mutable {
            auto time_starting_guard = make_timer_guard(
              metrics->values.time_scheduled, metrics->values.time_starting);
            TENZIR_DEBUG("{} {} schedules run after successful startup of all "
                         "operators",
                         *self, op->name());
            schedule_run();
            rp.deliver();
          },
          [this, rp](const caf::error& error) mutable {
            auto time_starting_guard = make_timer_guard(
              metrics->values.time_scheduled, metrics->values.time_starting);
            TENZIR_DEBUG("{} {} forwards error during startup: {}", *self,
                         op->name(), error);
            rp.deliver(
              add_context(error, "{} {} failed to start", *self, op->name()));
          });
      return rp;
    }
    if constexpr (not std::is_same_v<Input, std::monostate>) {
      TENZIR_DEBUG("{} {} delegates start to {}", *self, op->name(), previous);
      return self->delegate(previous, atom::start_v, std::move(all_previous));
    }
    return {};
  }

  auto pause() -> caf::result<void> {
    TENZIR_DEBUG("{} {} pauses execution", *self, op->name());
    paused = true;
    return {};
  }

  auto resume() -> caf::result<void> {
    TENZIR_DEBUG("{} {} resumes execution", *self, op->name());
    paused = false;
    schedule_run();
    return {};
  }

  auto advance_generator() -> void {
    auto time_processing_guard
      = make_timer_guard(metrics->values.time_processing);
    if constexpr (std::is_same_v<Output, std::monostate>) {
      // We never issue demand to the sink, so we cannot be at the end of the
      // generator here.
      TENZIR_ASSERT_CHEAP(instance->it != instance->gen.end());
      TENZIR_TRACE("{} {} processes", *self, op->name());
      ++instance->it;
      if (self->getf(caf::abstract_actor::is_shutting_down_flag)) {
        return;
      }
      if (instance->it == instance->gen.end()) {
        TENZIR_DEBUG("{} {} completes processing", *self, op->name());
        self->quit();
      }
      return;
    } else {
      if (not demand or instance->it == instance->gen.end()) {
        return;
      }
      TENZIR_ASSERT_CHEAP(instance);
      TENZIR_TRACE("{} {} processes", *self, op->name());
      auto output = std::move(*instance->it);
      const auto output_size = size(output);
      ++instance->it;
      if (self->getf(caf::abstract_actor::is_shutting_down_flag)) {
        return;
      }
      const auto should_quit = instance->it == instance->gen.end();
      if (output_size == 0) {
        if (should_quit) {
          self->quit();
        }
        return;
      }
      produced_output = true;
      metrics->values.outbound_measurement.num_elements += output_size;
      metrics->values.outbound_measurement.num_batches += 1;
      metrics->values.outbound_measurement.num_approx_bytes
        += approx_bytes(output);
      TENZIR_DEBUG("{} {} produced and pushes {} elements", *self, op->name(),
                   output_size);
      if (demand->remaining <= output_size) {
        demand->remaining = 0;
      } else {
        // TODO: Should we make demand->remaining available in the operator
        // control plane?
        demand->remaining -= output_size;
      }
      self
        ->request(demand->sink, caf::infinite, atom::push_v, std::move(output))
        .then(
          [this, output_size, should_quit]() {
            auto time_scheduled_guard
              = make_timer_guard(metrics->values.time_scheduled);
            TENZIR_DEBUG("{} {} pushed {} elements", *self, op->name(),
                         output_size);
            if (demand and demand->remaining == 0) {
              demand->rp.deliver();
              demand.reset();
            }
            if (should_quit) {
              TENZIR_DEBUG("{} {} completes processing", *self, op->name());
              if (demand and demand->rp.pending()) {
                demand->rp.deliver();
              }
              self->quit();
              return;
            }
            schedule_run();
          },
          [this, output_size](const caf::error& err) {
            TENZIR_DEBUG("{} {} failed to push {} elements", *self, op->name(),
                         output_size);
            auto time_scheduled_guard
              = make_timer_guard(metrics->values.time_scheduled);
            if (err == caf::sec::request_receiver_down) {
              if (demand and demand->rp.pending()) {
                demand->rp.deliver();
              }
              self->quit();
              return;
            }
            diagnostic::error(err)
              .note("{} {} failed to push to next execution node", *self,
                    op->name())
              .emit(ctrl->diagnostics());
          });
    }
  }

  auto make_input_adapter() -> std::monostate
    requires std::is_same_v<Input, std::monostate>
  {
    return {};
  }

  auto make_input_adapter() -> generator<Input>
    requires(not std::is_same_v<Input, std::monostate>)
  {
    while (previous or not inbound_buffer.empty()) {
      if (inbound_buffer.empty()) {
        co_yield {};
        continue;
      }
      consumed_input = true;
      auto input = std::move(inbound_buffer.front());
      inbound_buffer.erase(inbound_buffer.begin());
      const auto input_size = size(input);
      inbound_buffer_size -= input_size;
      TENZIR_DEBUG("{} {} uses {} elements", *self, op->name(), input_size);
      co_yield std::move(input);
    }
    TENZIR_DEBUG("{} {} reached end of input", *self, op->name());
  }

  auto schedule_run() -> void {
    // Check whether we're already scheduled to run, or are no longer allowed to
    // rum.
    TENZIR_TRACE("{} {} schedules run", *self, op->name());
    if (run_scheduled) {
      return;
    }
    run_scheduled = true;
    self->send(self, atom::internal_v, atom::run_v);
  }

  auto internal_run() -> caf::result<void> {
    run_scheduled = false;
    run();
    return {};
  }

  auto issue_demand() -> void {
    if (not previous
        or inbound_buffer_size + defaults<Input>::min_batch_size
             > defaults<Input>::max_buffered
        or issue_demand_inflight) {
      return;
    }
    const auto demand = defaults<Input>::max_buffered - inbound_buffer_size;
    TENZIR_DEBUG("{} {} issues demand for up to {} elements", *self, op->name(),
                 demand);
    issue_demand_inflight = true;
    self
      ->request(previous, caf::infinite, atom::pull_v,
                static_cast<exec_node_sink_actor>(self),
                detail::narrow_cast<uint64_t>(demand))
      .then(
        [this] {
          auto time_scheduled_guard
            = make_timer_guard(metrics->values.time_scheduled);
          TENZIR_DEBUG("{} {} had its demand fulfilled", *self, op->name());
          issue_demand_inflight = false;
          schedule_run();
        },
        [this](const caf::error& err) {
          auto time_scheduled_guard
            = make_timer_guard(metrics->values.time_scheduled);
          TENZIR_DEBUG("{} {} failed to get its demand fulfilled: {}", *self,
                       op->name(), err);
          issue_demand_inflight = false;
          if (err != caf::sec::request_receiver_down) {
            diagnostic::error(err)
              .note("{} {} failed to pull from previous execution node", *self,
                    op->name())
              .emit(ctrl->diagnostics());
          } else {
            schedule_run();
          }
        });
  }

  auto run() -> void {
    if (paused or not instance) {
      return;
    }
    TENZIR_TRACE("{} {} enters run loop", *self, op->name());
    // If the inbound buffer is below its capacity, we must issue demand
    // upstream.
    issue_demand();
    // Advance the operator's generator.
    advance_generator();
    // We can continue execution under the following circumstances:
    // 1. The operator's generator is not yet completed.
    // 2. The operator has one of the three following reasons to do work:
    //   a. The upstream operator has completed.
    //   b. The operator has issued demand that is not yet answered.
    //   c. The operator can produce output independently from receiving input.
    //   d. The operator has input it can consume.
    const auto should_continue = instance->it != instance->gen.end()  // (1)
                                 and (not previous                    // (2a)
                                      or issue_demand_inflight        // (2b)
                                      or op->input_independent()      // (2c)
                                      or not inbound_buffer.empty()); // (2d)
    if (should_continue) {
      schedule_run();
    } else {
      TENZIR_DEBUG("{} {} idles", *self, op->name());
    }
    metrics->values.num_runs += 1;
    metrics->values.num_runs_processing
      += consumed_input or produced_output ? 1 : 0;
    metrics->values.num_runs_processing_input += consumed_input ? 1 : 0;
    metrics->values.num_runs_processing_output += produced_output ? 1 : 0;
    consumed_input = false;
    produced_output = false;
  }

  auto pull(exec_node_sink_actor sink, uint64_t batch_size) -> caf::result<void>
    requires(not std::is_same_v<Output, std::monostate>)
  {
    TENZIR_DEBUG("{} {} received downstream demand", *self, op->name());
    if (demand) {
      demand->rp.deliver();
    }
    if (instance->it == instance->gen.end()) {
      return {};
    }
    schedule_run();
    auto& pr = demand.emplace(self->make_response_promise<void>(),
                              std::move(sink), batch_size);
    return pr.rp;
  }

  auto push(Input input) -> caf::result<void>
    requires(not std::is_same_v<Input, std::monostate>)
  {
    const auto input_size = size(input);
    TENZIR_DEBUG("{} {} received {} elements from upstream", *self, op->name(),
                 input_size);
    metrics->values.inbound_measurement.num_elements += input_size;
    metrics->values.inbound_measurement.num_batches += 1;
    metrics->values.inbound_measurement.num_approx_bytes += approx_bytes(input);
    inbound_buffer_size += input_size;
    inbound_buffer.push_back(std::move(input));
    schedule_run();
    return {};
  }
};

template <class Input, class Output>
auto exec_node(
  exec_node_actor::stateful_pointer<exec_node_state<Input, Output>> self,
  operator_ptr op, node_actor node,
  receiver_actor<diagnostic> diagnostic_handler,
  receiver_actor<metric> metrics_handler, int index, bool has_terminal)
  -> exec_node_actor::behavior_type {
  self->state.self = self;
  self->state.op = std::move(op);
  self->state.metrics = std::make_shared<metrics_state>();
  auto time_starting_guard
    = make_timer_guard(self->state.metrics->values.time_scheduled,
                       self->state.metrics->values.time_starting);
  self->state.metrics->metrics_handler = std::move(metrics_handler);
  self->state.metrics->values.operator_index = index;
  self->state.metrics->values.operator_name = self->state.op->name();
  self->state.metrics->values.inbound_measurement.unit
    = operator_type_name<Input>();
  self->state.metrics->values.outbound_measurement.unit
    = operator_type_name<Output>();
  // We make an exception here for transformations, which are always considered
  // internal as they cannot transport data outside of the pipeline.
  self->state.metrics->values.internal
    = self->state.op->internal()
      and (std::is_same_v<Input, std::monostate>
           or std::is_same_v<Output, std::monostate>);
  self->state.ctrl = std::make_unique<exec_node_control_plane<Input, Output>>(
    self, std::move(diagnostic_handler), has_terminal);
  // The node actor must be set when the operator is not a source.
  if (self->state.op->location() == operator_location::remote and not node) {
    self->quit(caf::make_error(
      ec::logic_error,
      fmt::format("{} runs a remote operator and must have a node", *self)));
    return exec_node_actor::behavior_type::make_empty_behavior();
  }
  self->state.weak_node = node;
  return {
    [self](atom::internal, atom::run) -> caf::result<void> {
      auto time_scheduled_guard
        = make_timer_guard(self->state.metrics->values.time_scheduled);
      return self->state.internal_run();
    },
    [self](atom::start,
           std::vector<caf::actor>& all_previous) -> caf::result<void> {
      auto time_scheduled_guard
        = make_timer_guard(self->state.metrics->values.time_scheduled,
                           self->state.metrics->values.time_starting);
      return self->state.start(std::move(all_previous));
    },
    [self](atom::pause) -> caf::result<void> {
      auto time_scheduled_guard
        = make_timer_guard(self->state.metrics->values.time_scheduled);
      return self->state.pause();
    },
    [self](atom::resume) -> caf::result<void> {
      auto time_scheduled_guard
        = make_timer_guard(self->state.metrics->values.time_scheduled);
      return self->state.resume();
    },
    [self](atom::push, table_slice& events) -> caf::result<void> {
      auto time_scheduled_guard
        = make_timer_guard(self->state.metrics->values.time_scheduled);
      if constexpr (std::is_same_v<Input, table_slice>) {
        return self->state.push(std::move(events));
      } else {
        return caf::make_error(ec::logic_error,
                               fmt::format("{} does not accept events as input",
                                           *self));
      }
    },
    [self](atom::push, chunk_ptr& bytes) -> caf::result<void> {
      auto time_scheduled_guard
        = make_timer_guard(self->state.metrics->values.time_scheduled);
      if constexpr (std::is_same_v<Input, chunk_ptr>) {
        return self->state.push(std::move(bytes));
      } else {
        return caf::make_error(ec::logic_error,
                               fmt::format("{} does not accept bytes as input",
                                           *self));
      }
    },
    [self](atom::pull, exec_node_sink_actor& sink,
           uint64_t batch_size) -> caf::result<void> {
      auto time_scheduled_guard
        = make_timer_guard(self->state.metrics->values.time_scheduled);
      if constexpr (not std::is_same_v<Output, std::monostate>) {
        return self->state.pull(std::move(sink), batch_size);
      } else {
        return caf::make_error(
          ec::logic_error,
          fmt::format("{} is a sink and must not be pulled from", *self));
      }
    },
  };
}

} // namespace

auto spawn_exec_node(caf::scheduled_actor* self, operator_ptr op,
                     operator_type input_type, node_actor node,
                     receiver_actor<diagnostic> diagnostics_handler,
                     receiver_actor<metric> metrics_handler, int index,
                     bool has_terminal)
  -> caf::expected<std::pair<exec_node_actor, operator_type>> {
  TENZIR_ASSERT(self);
  TENZIR_ASSERT(op != nullptr);
  TENZIR_ASSERT(node != nullptr
                or not(op->location() == operator_location::remote));
  TENZIR_ASSERT(diagnostics_handler != nullptr);
  auto output_type = op->infer_type(input_type);
  if (not output_type) {
    return caf::make_error(ec::logic_error,
                           fmt::format("failed to spawn exec-node for '{}': {}",
                                       op->name(), output_type.error()));
  }
  auto f = [&]<caf::spawn_options SpawnOptions>() {
    return [&]<class Input, class Output>(tag<Input>,
                                          tag<Output>) -> exec_node_actor {
      using input_type
        = std::conditional_t<std::is_void_v<Input>, std::monostate, Input>;
      using output_type
        = std::conditional_t<std::is_void_v<Output>, std::monostate, Output>;
      if constexpr (std::is_void_v<Input> and std::is_void_v<Output>) {
        die("unimplemented");
      } else {
        auto result = self->spawn<SpawnOptions>(
          exec_node<input_type, output_type>, std::move(op), std::move(node),
          std::move(diagnostics_handler), std::move(metrics_handler), index,
          has_terminal);
        return result;
      }
    };
  };
  return std::pair{
    op->detached() ? std::visit(f.template operator()<caf::detached>(),
                                input_type, *output_type)
                   : std::visit(f.template operator()<caf::no_spawn_options>(),
                                input_type, *output_type),
    *output_type,
  };
};

} // namespace tenzir<|MERGE_RESOLUTION|>--- conflicted
+++ resolved
@@ -354,19 +354,6 @@
         }
         previous = nullptr;
         schedule_run();
-<<<<<<< HEAD
-=======
-        if (msg.reason) {
-          if (msg.reason != ec::silent) {
-            diagnostic::error(msg.reason)
-              .note("`{}` shuts down because of an irregular exit of the "
-                    "previous operator",
-                    op->name())
-              .emit(ctrl->diagnostics());
-          }
-          self->quit(ec::silent);
-        }
->>>>>>> fc08f78a
       });
     }
     // Instantiate the operator with its input type.
