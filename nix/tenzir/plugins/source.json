{
  "name": "tenzir-plugins",
  "url": "git@github.com:tenzir/tenzir-plugins",
  "ref": "main",
<<<<<<< HEAD
  "rev": "286862d56748144b426e59319b0f9bc4e5ef9fba",
=======
  "rev": "c1f052dd61a3dac870228b2586bf5306cb5e7f9a",
>>>>>>> 7fe63d25
  "submodules": true,
  "shallow": true,
  "allRefs": true
}<|MERGE_RESOLUTION|>--- conflicted
+++ resolved
@@ -2,12 +2,8 @@
   "name": "tenzir-plugins",
   "url": "git@github.com:tenzir/tenzir-plugins",
   "ref": "main",
-<<<<<<< HEAD
-  "rev": "286862d56748144b426e59319b0f9bc4e5ef9fba",
-=======
-  "rev": "c1f052dd61a3dac870228b2586bf5306cb5e7f9a",
->>>>>>> 7fe63d25
   "submodules": true,
   "shallow": true,
-  "allRefs": true
+  "allRefs": true,
+  "rev": "286862d56748144b426e59319b0f9bc4e5ef9fba"
 }