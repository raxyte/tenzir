--- conflicted
+++ resolved
@@ -2,11 +2,7 @@
   "name": "tenzir-plugins",
   "url": "git@github.com:tenzir/tenzir-plugins",
   "ref": "main",
-<<<<<<< HEAD
   "rev": "8d2316fe044bb0123e8f114040a9c29e264613e7",
-=======
-  "rev": "6dd3d945080565af71f39fa50782ccb9623c4b77",
->>>>>>> 1c3821d7
   "submodules": true,
   "shallow": true,
   "allRefs": true
