--- conflicted
+++ resolved
@@ -2,11 +2,7 @@
   "name": "tenzir-plugins",
   "url": "git@github.com:tenzir/tenzir-plugins",
   "ref": "main",
-<<<<<<< HEAD
-  "rev": "517a4455b03e9344684d354b9af2d0aadeca3744",
-=======
-  "rev": "81d6c94dfea268976a97a7023579ef03ae6011f8",
->>>>>>> a2eda1a0
+  "rev": "cc02da0888931f76a1317ff443a8dd89e94032c9",
   "submodules": true,
   "shallow": true,
   "allRefs": true
