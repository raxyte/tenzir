--- conflicted
+++ resolved
@@ -39,14 +39,8 @@
   // Initialize a PCAP source with no cutoff (-1), and at most 5 flow table
   // entries.
   format::pcap::reader reader{defaults::system::table_slice_type,
-<<<<<<< HEAD
                               caf::settings{}, artifacts::traces::nmap_vsn,
                               uint64_t(-1), 5};
-  std::vector<event> events;
-  auto add_events = [&](const table_slice_ptr& slice) {
-    to_events(events, *slice);
-=======
-                              artifacts::traces::nmap_vsn, uint64_t(-1), 5};
   size_t events_produces = 0;
   table_slice_ptr slice;
   auto add_slice = [&](const table_slice_ptr& x) {
@@ -54,7 +48,6 @@
     REQUIRE(x != nullptr);
     slice = x;
     events_produces = x->rows();
->>>>>>> 657f7358
   };
   auto [err, produced] = reader.read(std::numeric_limits<size_t>::max(),
                                      100, // we expect only 44 events
