//    _   _____   __________
//   | | / / _ | / __/_  __/     Visibility
//   | |/ / __ |_\ \  / /          Across
//   |___/_/ |_/___/ /_/       Space and Time
//
// SPDX-FileCopyrightText: (c) 2016 The VAST Contributors
// SPDX-License-Identifier: BSD-3-Clause

#define SUITE legacy_type

#include "vast/legacy_type.hpp"

#include "vast/concept/parseable/to.hpp"
#include "vast/concept/parseable/vast/legacy_type.hpp"
#include "vast/concept/printable/stream.hpp"
#include "vast/concept/printable/to_string.hpp"
#include "vast/concept/printable/vast/data.hpp"
#include "vast/concept/printable/vast/legacy_type.hpp"
#include "vast/concept/printable/vast/offset.hpp"
#include "vast/data.hpp"
#include "vast/hash/uhash.hpp"
#include "vast/hash/xxhash.hpp"
#include "vast/test/fixtures/actor_system.hpp"
#include "vast/test/test.hpp"

#include <string_view>

using caf::get_if;
using caf::holds_alternative;

using namespace std::string_literals;
using namespace std::string_view_literals;
using namespace vast;

namespace {

/// Returns the type at `offset{xs...}`.
template <class... Offsets>
const vast::legacy_type&
at(const vast::legacy_record_type& rec, Offsets... xs) {
  auto ptr = rec.at(vast::offset{static_cast<size_t>(xs)...});
  if (!ptr)
    FAIL("offset lookup failed at " << std::vector<int>{xs...});
  return ptr->type;
}

/// Returns the record type at `offset{xs...}`.
template <class... Offsets>
const vast::legacy_record_type&
rec_at(const vast::legacy_record_type& rec, Offsets... xs) {
  auto& t = at(rec, xs...);
  if (!caf::holds_alternative<vast::legacy_record_type>(t))
    FAIL("expected a record type at offset " << std::vector<int>{xs...});
  return caf::get<vast::legacy_record_type>(t);
}

} // namespace

TEST(default construction) {
  legacy_type t;
  CHECK(!t);
  CHECK(!holds_alternative<legacy_bool_type>(t));
}

TEST(construction) {
  auto s = legacy_string_type{};
  auto t = legacy_type{s};
  CHECK(t);
  CHECK(holds_alternative<legacy_string_type>(t));
  CHECK(get_if<legacy_string_type>(&t) != nullptr);
}

TEST(assignment) {
  auto t = legacy_type{legacy_string_type{}};
  CHECK(t);
  CHECK(holds_alternative<legacy_string_type>(t));
  t = legacy_real_type{};
  CHECK(t);
  CHECK(holds_alternative<legacy_real_type>(t));
  t = {};
  CHECK(!t);
  CHECK(!holds_alternative<legacy_real_type>(t));
  auto u = legacy_type{legacy_none_type{}};
  CHECK(u);
  CHECK(holds_alternative<legacy_none_type>(u));
}

TEST(copying) {
  auto t = legacy_type{legacy_string_type{}};
  auto u = t;
  CHECK(holds_alternative<legacy_string_type>(u));
}

TEST(names) {
  legacy_type t;
  t.name("foo");
  CHECK(t.name().empty());
  t = legacy_type{legacy_string_type{}};
  t.name("foo");
  CHECK_EQUAL(t.name(), "foo");
}

TEST(attributes) {
  auto attrs = std::vector<attribute>{{"key", "value"}};
  legacy_type t;
  t.attributes(attrs);
  CHECK(t.attributes().empty());
  t = legacy_string_type{};
  t.attributes({{"key", "value"}});
  CHECK_EQUAL(t.attributes(), attrs);
}

TEST(equality comparison) {
  MESSAGE("type-erased comparison");
  CHECK(legacy_type{} == legacy_type{});
  CHECK(legacy_type{legacy_bool_type{}} != legacy_type{});
  CHECK(legacy_type{legacy_bool_type{}} == legacy_type{legacy_bool_type{}});
  CHECK(legacy_type{legacy_bool_type{}} != legacy_type{legacy_real_type{}});
  auto x = legacy_type{legacy_string_type{}};
  auto y = legacy_type{legacy_string_type{}};
  x.name("foo");
  CHECK(x != y);
  y.name("foo");
  CHECK(x == y);
  MESSAGE("concrete type comparison");
  CHECK(legacy_real_type{} == legacy_real_type{});
  CHECK(legacy_real_type{}.name("foo") != legacy_real_type{});
  CHECK(legacy_real_type{}.name("foo") == legacy_real_type{}.name("foo"));
  auto attrs = std::vector<attribute>{{"key", "value"}};
  CHECK(legacy_real_type{}.attributes(attrs) != legacy_real_type{});
  CHECK(legacy_real_type{}.attributes(attrs)
        == legacy_real_type{}.attributes(attrs));
}

TEST(less - than comparison) {
  CHECK(!(legacy_type{} < legacy_type{}));
  CHECK(!(legacy_real_type{} < legacy_real_type{}));
  CHECK(legacy_string_type{}.name("a") < legacy_string_type{}.name("b"));
  CHECK(legacy_record_type{}.name("a") < legacy_record_type{}.name("b"));
}

TEST(strict weak ordering) {
  std::vector<legacy_type> xs{legacy_string_type{}, legacy_address_type{},
                              legacy_pattern_type{}};
  std::vector<legacy_type> ys{legacy_string_type{}, legacy_pattern_type{},
                              legacy_address_type{}};
  std::sort(xs.begin(), xs.end());
  std::sort(ys.begin(), ys.end());
  CHECK(xs == ys);
}

TEST(introspection) {
  CHECK(is_complex(legacy_enumeration_type{}));
  CHECK(!is_basic(legacy_enumeration_type{}));
  CHECK(is_complex(legacy_list_type{}));
  CHECK(is_container(legacy_list_type{}));
  CHECK(is_recursive(legacy_list_type{}));
  CHECK(is_complex(legacy_map_type{}));
  CHECK(is_container(legacy_map_type{}));
  CHECK(is_recursive(legacy_map_type{}));
  CHECK(is_recursive(legacy_record_type{}));
  CHECK(!is_container(legacy_record_type{}));
  CHECK(is_recursive(legacy_alias_type{}));
  CHECK(!is_container(legacy_alias_type{}));
}

TEST(type / data compatibility) {
  CHECK(compatible(legacy_address_type{}, relational_operator::in,
                   legacy_subnet_type{}));
  CHECK(compatible(legacy_address_type{}, relational_operator::in, subnet{}));
  CHECK(compatible(legacy_subnet_type{}, relational_operator::in,
                   legacy_subnet_type{}));
  CHECK(compatible(legacy_subnet_type{}, relational_operator::in, subnet{}));
}

TEST(record range) {
  // clang-format off
  auto r = legacy_record_type{
    {"x", legacy_record_type{
            {"y", legacy_record_type{
                    {"z", legacy_integer_type{}},
                    {"k", legacy_bool_type{}}
                  }},
            {"m", legacy_record_type{
                    {"y", legacy_record_type{
                            {"a", legacy_address_type{}}}},
                    {"f", legacy_real_type{}}
                  }},
            {"b", legacy_bool_type{}}
          }},
    {"y", legacy_record_type{
            {"b", legacy_bool_type{}}}}
  };
  // clang-format on
  MESSAGE("check the number of leaves");
  CHECK_EQUAL(r.num_leaves(), 6u);
  MESSAGE("check types of record r");
  auto record_index = r.index();
  CHECK_EQUAL(at(r, 0)->index(), record_index);
  CHECK_EQUAL(at(r, 0, 0)->index(), record_index);
  CHECK_EQUAL(at(r, 0, 0, 0), legacy_integer_type{});
  CHECK_EQUAL(at(r, 0, 0, 1), legacy_bool_type{});
  CHECK_EQUAL(at(r, 0, 1)->index(), record_index);
  CHECK_EQUAL(at(r, 0, 1, 0)->index(), record_index);
  CHECK_EQUAL(at(r, 0, 1, 0, 0), legacy_address_type{});
  CHECK_EQUAL(at(r, 0, 1, 1), legacy_real_type{});
  CHECK_EQUAL(at(r, 0, 2), legacy_bool_type{});
  CHECK_EQUAL(at(r, 1)->index(), record_index);
  CHECK_EQUAL(at(r, 1, 0), legacy_bool_type{});
  MESSAGE("check keys of record r");
  std::vector<std::string> keys;
  for (auto& i : legacy_record_type::each{r})
    keys.emplace_back(i.key());
  std::vector<std::string> expected_keys{"x.y.z", "x.y.k", "x.m.y.a",
                                         "x.m.f", "x.b",   "y.b"};
  CHECK_EQUAL(keys, expected_keys);
}

TEST(record resolving) {
  auto r
    = legacy_record_type{{"a", legacy_integer_type{}},
                         {"b", legacy_count_type{}},
                         {"c", legacy_record_type{{"x", legacy_integer_type{}},
                                                  {"y", legacy_address_type{}},
                                                  {"z", legacy_real_type{}}}}};
  MESSAGE("top-level offset resolve");
  auto o = r.resolve("c");
  REQUIRE(o);
  CHECK_EQUAL(o->size(), 1u);
  CHECK_EQUAL(o->front(), 2u);
  MESSAGE("nested offset resolve");
  o = r.resolve("c.x");
  REQUIRE(o);
  CHECK_EQUAL(o->size(), 2u);
  CHECK_EQUAL(o->front(), 2u);
  CHECK_EQUAL(o->back(), 0u);
  o = r.resolve("c.x.absent");
  CHECK(!o);
  MESSAGE("top-level offset resolve");
  auto k = r.resolve(offset{2});
  REQUIRE(k);
  CHECK_EQUAL(*k, "c");
  MESSAGE("nested offset resolve");
  k = r.resolve(offset{2, 0});
  REQUIRE(k);
  CHECK_EQUAL(*k, "c.x");
}

TEST(record flattening) {
  // clang-format off
  auto x = legacy_record_type{
    {"x", legacy_record_type{
      {"y", legacy_record_type{
        {"z", legacy_integer_type{}},
        {"k", legacy_bool_type{}}
      }},
      {"m", legacy_record_type{
        {"y", legacy_record_type{{"a", legacy_address_type{}}}},
        {"f", legacy_real_type{}}
      }},
      {"b", legacy_bool_type{}}
    }},
    {"y", legacy_record_type{
      {"b", legacy_bool_type{}}
    }}
  };
  auto y = legacy_record_type{{
    {"x.y.z", legacy_integer_type{}},
    {"x.y.k", legacy_bool_type{}},
    {"x.m.y.a", legacy_address_type{}},
    {"x.m.f", legacy_real_type{}},
    {"x.b", legacy_bool_type{}},
    {"y.b", legacy_bool_type{}}
  }};
  // clang-format on
  auto f = flatten(x);
  CHECK(f == y);
}

TEST(record flat index computation) {
  // clang-format off
  auto x = legacy_record_type{
    {"x", legacy_record_type{
      {"y", legacy_record_type{
        {"z", legacy_integer_type{}}, // 0: x.y.z [0, 0, 0]
        {"k", legacy_bool_type{}}  // 1: x.y.k [0, 0, 1]
      }},
      {"m", legacy_record_type{
        {"y", legacy_record_type{
          {"a", legacy_address_type{}}} // 2: x.m.y.a [0, 1, 0, 0]
        },
        {"f", legacy_real_type{}} // 3: x.m.f [0, 1, 1]
      }},
      {"b", legacy_bool_type{}} // 4: x.b [0, 2]
    }},
    {"y", legacy_record_type{
      {"b", legacy_bool_type{}} // 5: y.b [1, 0]
    }}
  };
  // clang-format on
  using os = std::optional<size_t>;
  static const os invalid;
  CHECK_EQUAL(flat_size(x), 6u);
  CHECK_EQUAL(x.flat_index_at(offset({0, 0, 0})), os(0u));
  CHECK_EQUAL(x.flat_index_at(offset({0, 0, 1})), os(1u));
  CHECK_EQUAL(x.flat_index_at(offset({0, 1, 0, 0})), os(2u));
  CHECK_EQUAL(x.flat_index_at(offset({0, 1, 1})), os(3u));
  CHECK_EQUAL(x.flat_index_at(offset({0, 2})), os(4u));
  CHECK_EQUAL(x.flat_index_at(offset({1, 0})), os(5u));
  CHECK_EQUAL(x.flat_index_at(offset({0})), invalid);
  CHECK_EQUAL(x.flat_index_at(offset({0, 0})), invalid);
  CHECK_EQUAL(x.flat_index_at(offset({1})), invalid);
  CHECK_EQUAL(x.flat_index_at(offset({2})), invalid);
}

legacy_record_type make_record() {
  auto r = legacy_record_type{
    {"a", legacy_integer_type{}},
    {"b",
     legacy_record_type{{"a", legacy_integer_type{}},
                        {"b", legacy_count_type{}},
                        {"c", legacy_record_type{{"x", legacy_integer_type{}},
                                                 {"y", legacy_address_type{}},
                                                 {"z", legacy_real_type{}}}}}},
    {"c", legacy_count_type{}}};
  r = r.name("foo");
  return r;
}

TEST(record symbol finding - exact) {
  const auto r = make_record();
  const auto f = flatten(r);
  auto first = r.at("a");
  REQUIRE(first);
  CHECK(holds_alternative<legacy_integer_type>(first->type));
  first = f.at("a");
  REQUIRE(first);
  CHECK(holds_alternative<legacy_integer_type>(first->type));
  auto deep = r.at("b.c.y");
  REQUIRE(deep);
  CHECK(holds_alternative<legacy_address_type>(deep->type));
  deep = f.at("b.c.y");
  REQUIRE(deep);
  CHECK(holds_alternative<legacy_address_type>(deep->type));
  auto rec = r.at("b");
  REQUIRE(rec);
  CHECK(holds_alternative<legacy_record_type>(rec->type));
  rec = f.at("b");
  // A flat record has no longer an internal record that can be accessed
  // directly. Hence the access fails.
  CHECK(!rec);
  rec = r.at("b.c");
  REQUIRE(rec);
  CHECK(holds_alternative<legacy_record_type>(rec->type));
  rec = f.at("b.c");
  CHECK(!rec);
}

using offset_keys = std::vector<offset>;

TEST(record symbol finding - suffix) {
  const auto r = make_record();
  const auto f = flatten(r);
  MESSAGE("single deep field");
  CHECK_EQUAL(r.find_suffix("c.y"), (offset_keys{{1, 2, 1}}));
  CHECK_EQUAL(f.find_suffix("c.y"), (offset_keys{{4}}));
  CHECK_EQUAL(r.find_suffix("z"), (offset_keys{{1, 2, 2}}));
  CHECK_EQUAL(f.find_suffix("z"), (offset_keys{{5}}));
  MESSAGE("multiple record fields");
  const auto a = offset_keys{{0}, {1, 0}};
  const auto a_flat = offset_keys{{0}, {1}};
  CHECK_EQUAL(r.find_suffix("a"), a);
  CHECK_EQUAL(f.find_suffix("a"), a_flat);
  MESSAGE("glob expression");
  const auto c = offset_keys{{1, 2, 0}, {1, 2, 1}, {1, 2, 2}};
  const auto c_flat = offset_keys{{3}, {4}, {5}};
  CHECK_EQUAL(r.find_suffix("c.*"), c);
  CHECK_EQUAL(f.find_suffix("c.*"), c_flat);
  MESSAGE("field that is also a record");
  CHECK_EQUAL(r.find_suffix("b"), (offset_keys{{1}, {1, 1}}));
  CHECK_EQUAL(f.find_suffix("b"), (offset_keys{{2}}));
  MESSAGE("record name is part of query");
  CHECK_EQUAL(r.find_suffix("foo.a"), (offset_keys{{0}}));
  CHECK_EQUAL(f.find_suffix("oo.b.c.y"), std::vector<offset>{});
}

TEST(different fields with same suffix) {
  auto r = legacy_record_type{{"zeek.client", legacy_string_type{}},
                              {"suricata.alert.flow.bytes_toclient",
                               legacy_count_type{}}};
  auto suffixes = r.find_suffix("client");
  CHECK_EQUAL(suffixes.size(), 1ull);
}

TEST(same fields with different type) {
  auto r = legacy_record_type{{"client", legacy_string_type{}},
                              {"client", legacy_count_type{}}};
  auto suffixes = r.find_suffix("client");
  CHECK_EQUAL(suffixes.size(), 2ull);
}

TEST(congruence) {
  MESSAGE("basic");
  auto i = legacy_integer_type{};
  auto j = legacy_integer_type{};
  CHECK(i == j);
  i = i.name("i");
  j = j.name("j");
  CHECK(i != j);
  auto c = legacy_count_type{};
  c = c.name("c");
  CHECK(congruent(i, i));
  CHECK(congruent(i, j));
  CHECK(!congruent(i, c));
  MESSAGE("sets");
  auto l0 = legacy_list_type{i};
  auto l1 = legacy_list_type{j};
  auto l2 = legacy_list_type{c};
  CHECK(l0 != l1);
  CHECK(l0 != l2);
  CHECK(congruent(l0, l1));
  CHECK(!congruent(l1, l2));
  MESSAGE("records");
  auto r0 = legacy_record_type{{"a", legacy_address_type{}},
                               {"b", legacy_bool_type{}},
                               {"c", legacy_count_type{}}};
  auto r1 = legacy_record_type{{"x", legacy_address_type{}},
                               {"y", legacy_bool_type{}},
                               {"z", legacy_count_type{}}};
  CHECK(r0 != r1);
  CHECK(congruent(r0, r1));
  MESSAGE("aliases");
  auto a = legacy_alias_type{i};
  a = a.name("a");
  CHECK(legacy_type{a} != legacy_type{i});
  CHECK(congruent(a, i));
  a = legacy_alias_type{r0};
  a = a.name("r0");
  CHECK(legacy_type{a} != legacy_type{r0});
  CHECK(congruent(a, r0));
  MESSAGE("unspecified type");
  CHECK(congruent(legacy_type{}, legacy_type{}));
  CHECK(!congruent(legacy_type{legacy_string_type{}}, legacy_type{}));
  CHECK(!congruent(legacy_type{}, legacy_type{legacy_string_type{}}));
}

TEST(subset) {
  MESSAGE("basic");
  auto i = legacy_integer_type{};
  auto j = legacy_integer_type{};
  CHECK(is_subset(i, j));
  i = i.name("i");
  j = j.name("j");
  CHECK(is_subset(i, j));
  auto c = legacy_count_type{};
  c = c.name("c");
  CHECK(is_subset(i, i));
  CHECK(is_subset(i, j));
  CHECK(!is_subset(i, c));
  MESSAGE("records");
  auto r0 = legacy_record_type{{"a", legacy_address_type{}},
                               {"b", legacy_bool_type{}},
                               {"c", legacy_count_type{}}};
  // Rename a field.
  auto r1 = legacy_record_type{{"a", legacy_address_type{}},
                               {"b", legacy_bool_type{}},
                               {"d", legacy_count_type{}}};
  // Add a field.
  auto r2 = legacy_record_type{{"a", legacy_address_type{}},
                               {"b", legacy_bool_type{}},
                               {"c", legacy_count_type{}},
                               {"d", legacy_count_type{}}};
  // Remove a field.
  auto r3 = legacy_record_type{{"a", legacy_address_type{}},
                               {"c", legacy_count_type{}}};
  // Change a field's type.
  auto r4 = legacy_record_type{{"a", legacy_pattern_type{}},
                               {"b", legacy_bool_type{}},
                               {"c", legacy_count_type{}}};
  CHECK(is_subset(r0, r0));
  CHECK(!is_subset(r0, r1));
  CHECK(is_subset(r0, r2));
  CHECK(!is_subset(r0, r3));
  CHECK(!is_subset(r0, r4));
}

#define TYPE_CHECK(type, value) CHECK(type_check(type, data{value}));

#define TYPE_CHECK_FAIL(type, value) CHECK(!type_check(type, data{value}));

TEST(type_check) {
  MESSAGE("basic types");
  TYPE_CHECK(legacy_none_type{}, caf::none);
  TYPE_CHECK(legacy_bool_type{}, false);
  TYPE_CHECK(legacy_integer_type{}, integer{42});
  TYPE_CHECK(legacy_count_type{}, 42u);
  TYPE_CHECK(legacy_real_type{}, 4.2);
  TYPE_CHECK(legacy_duration_type{}, duration{0});
  TYPE_CHECK(legacy_time_type{}, vast::time{});
  TYPE_CHECK(legacy_string_type{}, "foo"s);
  TYPE_CHECK(legacy_pattern_type{}, pattern{"foo"});
  TYPE_CHECK(legacy_address_type{}, address{});
  TYPE_CHECK(legacy_subnet_type{}, subnet{});
  MESSAGE("complex types");
  TYPE_CHECK(legacy_enumeration_type{{"foo"}}, enumeration{0});
  TYPE_CHECK_FAIL(legacy_enumeration_type{{"foo"}}, enumeration{1});
  MESSAGE("containers");
  TYPE_CHECK(legacy_list_type{legacy_integer_type{}},
             list({integer{1}, integer{2}, integer{3}}));
  TYPE_CHECK(legacy_list_type{}, list({integer{1}, integer{2}, integer{3}}));
  TYPE_CHECK(legacy_list_type{}, list{});
  TYPE_CHECK(legacy_list_type{legacy_string_type{}}, list{});
  auto xs = map{{integer{1}, true}, {integer{2}, false}};
  TYPE_CHECK((legacy_map_type{legacy_integer_type{}, legacy_bool_type{}}), xs);
  TYPE_CHECK(legacy_map_type{}, xs);
  TYPE_CHECK(legacy_map_type{}, map{});
}

// clang-format off
TEST(type_check - nested record) {
  data x = record{
    {"x", "foo"},
    {"r", record{
      {"i", integer{-42}},
      {"r", record{
        {"u", 1001u}
      }},
    }},
    {"str", "x"},
    {"b", false}
  };
  legacy_type t = legacy_record_type{
    {"x", legacy_string_type{}},
    {"r", legacy_record_type{
      {"i", legacy_integer_type{}},
      {"r", legacy_record_type{
        {"u", legacy_count_type{}}
      }},
    }},
    {"str", legacy_string_type{}},
    {"b", legacy_bool_type{}}
  };
  CHECK(type_check(t, x));
}
// clang-format on

TEST(printable) {
  MESSAGE("basic types");
  CHECK_EQUAL(to_string(legacy_type{}), "none");
  CHECK_EQUAL(to_string(legacy_bool_type{}), "bool");
  CHECK_EQUAL(to_string(legacy_integer_type{}), "int");
  CHECK_EQUAL(to_string(legacy_count_type{}), "count");
  CHECK_EQUAL(to_string(legacy_real_type{}), "real");
  CHECK_EQUAL(to_string(legacy_duration_type{}), "duration");
  CHECK_EQUAL(to_string(legacy_time_type{}), "time");
  CHECK_EQUAL(to_string(legacy_string_type{}), "string");
  CHECK_EQUAL(to_string(legacy_pattern_type{}), "pattern");
  CHECK_EQUAL(to_string(legacy_address_type{}), "addr");
  CHECK_EQUAL(to_string(legacy_subnet_type{}), "subnet");
  MESSAGE("legacy_enumeration_type");
  auto e = legacy_enumeration_type{{"foo", "bar", "baz"}};
  CHECK_EQUAL(to_string(e), "enum {foo, bar, baz}");
  MESSAGE("container types");
  CHECK_EQUAL(to_string(legacy_list_type{legacy_real_type{}}), "list<real>");
  auto b = legacy_bool_type{};
  CHECK_EQUAL(to_string(legacy_map_type{legacy_count_type{}, b}), "map<count, "
                                                                  "bool>");
  auto r = legacy_record_type{
    {{"foo", b}, {"bar", legacy_integer_type{}}, {"baz", legacy_real_type{}}}};
  CHECK_EQUAL(to_string(r), "record{foo: bool, bar: int, baz: real}");
  MESSAGE("alias");
  auto a = legacy_alias_type{legacy_real_type{}};
  CHECK_EQUAL(to_string(a), "real"); // haul through
  a = a.name("foo");
  CHECK_EQUAL(to_string(a), "real");
  CHECK_EQUAL(to_string(legacy_type{a}), "foo");
  MESSAGE("type");
  auto t = legacy_type{};
  CHECK_EQUAL(to_string(t), "none");
  t = e;
  CHECK_EQUAL(to_string(t), "enum {foo, bar, baz}");
  MESSAGE("attributes");
  auto attr = attribute{"foo", "bar"};
  CHECK_EQUAL(to_string(attr), "#foo=bar");
  attr = {"skip"};
  CHECK_EQUAL(to_string(attr), "#skip");
  // Attributes on types.
  auto s = legacy_list_type{legacy_bool_type{}};
  s = s.attributes({attr, {"tokenize", "/rx/"}});
  CHECK_EQUAL(to_string(s), "list<bool> #skip #tokenize=/rx/");
  // Nested types
  t = s;
  t.attributes({attr});
  t = legacy_map_type{legacy_count_type{}, t};
  CHECK_EQUAL(to_string(t), "map<count, list<bool> #skip>");
  MESSAGE("signature");
  t.name("jells");
  std::string sig;
  CHECK(printers::type<policy::signature>(sig, t));
  CHECK_EQUAL(sig, "jells = map<count, list<bool> #skip>");
}

TEST(parseable) {
  legacy_type t;
  MESSAGE("basic");
  CHECK(parsers::legacy_type("bool", t));
  CHECK(t == legacy_bool_type{});
  CHECK(parsers::legacy_type("string", t));
  CHECK(t == legacy_string_type{});
  CHECK(parsers::legacy_type("addr", t));
  CHECK(t == legacy_address_type{});
  MESSAGE("alias");
  CHECK(parsers::legacy_type("timestamp", t));
  CHECK_EQUAL(t, legacy_none_type{}.name("timestamp"));
  MESSAGE("enum");
  CHECK(parsers::legacy_type("enum{foo, bar, baz}", t));
  CHECK(t == legacy_enumeration_type{{"foo", "bar", "baz"}});
  MESSAGE("container");
  CHECK(parsers::legacy_type("list<real>", t));
  CHECK(t == legacy_type{legacy_list_type{legacy_real_type{}}});
  CHECK(parsers::legacy_type("map<count, bool>", t));
  CHECK(
    t == legacy_type{legacy_map_type{legacy_count_type{}, legacy_bool_type{}}});
  MESSAGE("record");
  auto str = R"__(record{"a b": addr, b: bool})__"sv;
  CHECK(parsers::legacy_type(str, t));
  // clang-format off
  auto r = legacy_record_type{
    {"a b", legacy_address_type{}},
    {"b", legacy_bool_type{}}
  };
  // clang-format on
  CHECK_EQUAL(t, r);
  MESSAGE("recursive");
  str = "record{r: record{a: addr, i: record{b: bool}}}"sv;
  CHECK(parsers::legacy_type(str, t));
  // clang-format off
  r = legacy_record_type{
    {"r", legacy_record_type{
      {"a", legacy_address_type{}},
      {"i", legacy_record_type{{"b", legacy_bool_type{}}}}
    }}
  };
  // clang-format on
  CHECK_EQUAL(t, r);
  MESSAGE("record algebra");
  // clang-format off
  r = legacy_record_type{
    {"", legacy_none_type{}.name("foo")},
    {"+", legacy_none_type{}.name("bar")}
  }.attributes({{"$algebra"}});
  // clang-format on
  CHECK_EQUAL(unbox(to<legacy_type>("foo+bar")), r);
  CHECK_EQUAL(unbox(to<legacy_type>("foo + bar")), r);
  r.fields[1]
    = record_field{"-", legacy_record_type{{"bar", legacy_bool_type{}}}};
  CHECK_EQUAL(unbox(to<legacy_type>("foo-bar")), r);
  CHECK_EQUAL(unbox(to<legacy_type>("foo - bar")), r);
  str = "record{a: real} + bar"sv;
  // clang-format off
  r = legacy_record_type{
    {"", legacy_record_type{{"a", legacy_real_type{}}}},
    {"+", legacy_none_type{}.name("bar")}
  }.attributes({{"$algebra"}});
  // clang-format on
  CHECK_EQUAL(unbox(to<legacy_type>(str)), r);
}

TEST(hashable) {
  auto h = [&](auto&& x) {
    return vast::hash<xxh64>(x);
  };
  CHECK_EQUAL(h(legacy_type{}), 16682473723366582157ul);
  CHECK_EQUAL(h(legacy_bool_type{}), 8019551906396149776ul);
  CHECK_EQUAL(h(legacy_type{legacy_bool_type{}}), 693889673218214406ul);
  CHECK_NOT_EQUAL(h(legacy_type{legacy_bool_type{}}), h(legacy_bool_type{}));
  CHECK_NOT_EQUAL(h(legacy_bool_type{}), h(legacy_address_type{}));
  CHECK_NOT_EQUAL(h(legacy_type{legacy_bool_type{}}),
                  h(legacy_type{legacy_address_type{}}));
  auto x = legacy_record_type{{"x", legacy_integer_type{}},
                              {"y", legacy_string_type{}},
                              {"z", legacy_list_type{legacy_real_type{}}}};
<<<<<<< HEAD
  CHECK_EQUAL(hash(x), 14779728178683051124ul);
=======
  CHECK_EQUAL(h(x), 14779728178683051124ul);
  CHECK_EQUAL(to_digest(x), std::to_string(h(legacy_type{x})));
>>>>>>> 9d1d2545
}

FIXTURE_SCOPE(type_tests, fixtures::deterministic_actor_system)

TEST(serialization) {
  CHECK_ROUNDTRIP(legacy_type{});
  CHECK_ROUNDTRIP(legacy_none_type{});
  CHECK_ROUNDTRIP(legacy_bool_type{});
  CHECK_ROUNDTRIP(legacy_integer_type{});
  CHECK_ROUNDTRIP(legacy_count_type{});
  CHECK_ROUNDTRIP(legacy_real_type{});
  CHECK_ROUNDTRIP(legacy_duration_type{});
  CHECK_ROUNDTRIP(legacy_time_type{});
  CHECK_ROUNDTRIP(legacy_string_type{});
  CHECK_ROUNDTRIP(legacy_pattern_type{});
  CHECK_ROUNDTRIP(legacy_address_type{});
  CHECK_ROUNDTRIP(legacy_subnet_type{});
  CHECK_ROUNDTRIP(legacy_enumeration_type{});
  CHECK_ROUNDTRIP(legacy_list_type{});
  CHECK_ROUNDTRIP(legacy_map_type{});
  CHECK_ROUNDTRIP(legacy_record_type{});
  CHECK_ROUNDTRIP(legacy_alias_type{});
  CHECK_ROUNDTRIP(legacy_type{legacy_none_type{}});
  CHECK_ROUNDTRIP(legacy_type{legacy_bool_type{}});
  CHECK_ROUNDTRIP(legacy_type{legacy_integer_type{}});
  CHECK_ROUNDTRIP(legacy_type{legacy_count_type{}});
  CHECK_ROUNDTRIP(legacy_type{legacy_real_type{}});
  CHECK_ROUNDTRIP(legacy_type{legacy_duration_type{}});
  CHECK_ROUNDTRIP(legacy_type{legacy_time_type{}});
  CHECK_ROUNDTRIP(legacy_type{legacy_string_type{}});
  CHECK_ROUNDTRIP(legacy_type{legacy_pattern_type{}});
  CHECK_ROUNDTRIP(legacy_type{legacy_address_type{}});
  CHECK_ROUNDTRIP(legacy_type{legacy_subnet_type{}});
  CHECK_ROUNDTRIP(legacy_type{legacy_enumeration_type{}});
  CHECK_ROUNDTRIP(legacy_type{legacy_list_type{}});
  CHECK_ROUNDTRIP(legacy_type{legacy_map_type{}});
  CHECK_ROUNDTRIP(legacy_type{legacy_record_type{}});
  CHECK_ROUNDTRIP(legacy_type{legacy_alias_type{}});
  auto r
    = legacy_record_type{{"x", legacy_integer_type{}},
                         {"y", legacy_address_type{}},
                         {"z", legacy_real_type{}.attributes({{"key", "valu"
                                                                      "e"}})}};
  // Make it recursive.
  r = {{"a", legacy_map_type{legacy_string_type{}, legacy_count_type{}}},
       {"b", legacy_list_type{legacy_bool_type{}}.name("foo")},
       {"c", r}};
  r.name("foo");
  CHECK_ROUNDTRIP(r);
}

FIXTURE_SCOPE_END()<|MERGE_RESOLUTION|>--- conflicted
+++ resolved
@@ -680,12 +680,7 @@
   auto x = legacy_record_type{{"x", legacy_integer_type{}},
                               {"y", legacy_string_type{}},
                               {"z", legacy_list_type{legacy_real_type{}}}};
-<<<<<<< HEAD
-  CHECK_EQUAL(hash(x), 14779728178683051124ul);
-=======
   CHECK_EQUAL(h(x), 14779728178683051124ul);
-  CHECK_EQUAL(to_digest(x), std::to_string(h(legacy_type{x})));
->>>>>>> 9d1d2545
 }
 
 FIXTURE_SCOPE(type_tests, fixtures::deterministic_actor_system)
