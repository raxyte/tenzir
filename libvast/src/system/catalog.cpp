//    _   _____   __________
//   | | / / _ | / __/_  __/     Visibility
//   | |/ / __ |_\ \  / /          Across
//   |___/_/ |_/___/ /_/       Space and Time
//
// SPDX-FileCopyrightText: (c) 2018 The VAST Contributors
// SPDX-License-Identifier: BSD-3-Clause

#include "vast/system/catalog.hpp"

#include "vast/as_bytes.hpp"
#include "vast/concept/convertible/data.hpp"
#include "vast/data.hpp"
#include "vast/defaults.hpp"
#include "vast/detail/fill_status_map.hpp"
#include "vast/detail/legacy_deserialize.hpp"
#include "vast/detail/overload.hpp"
#include "vast/detail/set_operations.hpp"
#include "vast/detail/stable_set.hpp"
#include "vast/detail/tracepoint.hpp"
#include "vast/error.hpp"
#include "vast/event_types.hpp"
#include "vast/expression.hpp"
#include "vast/fbs/type_registry.hpp"
#include "vast/flatbuffer.hpp"
#include "vast/io/read.hpp"
#include "vast/io/save.hpp"
#include "vast/legacy_type.hpp"
#include "vast/logger.hpp"
#include "vast/partition_synopsis.hpp"
#include "vast/prune.hpp"
#include "vast/query_context.hpp"
#include "vast/synopsis.hpp"
#include "vast/system/actors.hpp"
#include "vast/system/instrumentation.hpp"
#include "vast/system/report.hpp"
#include "vast/system/status.hpp"
#include "vast/taxonomies.hpp"

#include <caf/binary_serializer.hpp>
#include <caf/detail/set_thread_name.hpp>
#include <caf/expected.hpp>

#include <type_traits>

namespace vast::system {
void catalog_state::create_from(
  std::unordered_map<uuid, partition_synopsis_ptr>&& ps) {
  std::unordered_map<vast::type,
                     std::vector<std::pair<uuid, partition_synopsis_ptr>>>
    flat_data_map;
  for (auto&& [uuid, synopsis] : std::move(ps)) {
    VAST_ASSERT(synopsis->get_reference_count() == 1ull);
    update_unprunable_fields(*synopsis);
    flat_data_map[synopsis->schema].emplace_back(uuid, std::move(synopsis));
  }
  for (auto& [type, flat_data] : flat_data_map) {
    std::sort(flat_data.begin(), flat_data.end(),
              [](const std::pair<uuid, partition_synopsis_ptr>& lhs,
                 const std::pair<uuid, partition_synopsis_ptr>& rhs) {
                return lhs.first < rhs.first;
              });
    synopses_per_type[type]
      = decltype(synopses_per_type)::value_type::second_type::make_unsafe(
        std::move(flat_data));
  }
}

void catalog_state::merge(const uuid& partition, partition_synopsis_ptr ps) {
  update_unprunable_fields(*ps);
  synopses_per_type[ps->schema][partition] = std::move(ps);
}

void catalog_state::erase(const uuid& partition) {
  for (auto& [type, uuid_synopsis_map] : synopses_per_type) {
    auto erased = uuid_synopsis_map.erase(partition);
    if (erased) {
      if (uuid_synopsis_map.empty()) {
        synopses_per_type.erase(type);
      }
      return;
    }
  }
}

caf::expected<catalog_lookup_result>
catalog_state::lookup(const expression& expr) const {
  auto start = system::stopwatch::now();
  auto total_candidates = catalog_lookup_result{};
  auto pruned = prune(expr, unprunable_fields);
  for (const auto& [type, _] : synopses_per_type) {
    auto resolved = resolve(taxonomies, pruned, type);
    if (!resolved) {
      return resolved.error();
    }
    auto candidates_per_type = lookup_impl(*resolved, type);
    // Sort partitions by their max import time, returning the most recent
    // partitions first.
    std::sort(candidates_per_type.partition_infos.begin(),
              candidates_per_type.partition_infos.end(),
              [&](const partition_info& lhs, const partition_info& rhs) {
                return lhs.max_import_time > rhs.max_import_time;
              });
    total_candidates.candidate_infos[type] = candidates_per_type;
    auto delta = std::chrono::duration_cast<std::chrono::microseconds>(
      system::stopwatch::now() - start);
    VAST_DEBUG("catalog lookup found {} candidates in {} microseconds",
               candidates_per_type.partition_infos.size(), delta.count());
    VAST_TRACEPOINT(catalog_lookup, delta.count(),
                    candidates_per_type.partition_infos.size());
  }
  return total_candidates;
}

catalog_lookup_result::candidate_info
catalog_state::lookup_impl(const expression& expr, const type& schema) const {
  VAST_ASSERT(!caf::holds_alternative<caf::none_t>(expr));
  auto synopsis_map_per_type_it = synopses_per_type.find(schema);
  VAST_ASSERT(synopsis_map_per_type_it != synopses_per_type.end());
  const auto& partition_synopses = synopsis_map_per_type_it->second;
  // The partition UUIDs must be sorted, otherwise the invariants of the
  // inplace union and intersection algorithms are violated, leading to
  // wrong results. So all places where we return an assembled set must
  // ensure the post-condition of returning a sorted list. We currently
  // rely on `flat_map` already traversing them in the correct order, so
  // no separate sorting step is required.
  auto memoized_partitions = catalog_lookup_result::candidate_info{};
  auto all_partitions = [&] {
    if (!memoized_partitions.partition_infos.empty()
        || partition_synopses.empty())
      return memoized_partitions;
    for (const auto& [partition, synopsis] : partition_synopses) {
      memoized_partitions.exp = expr;
      memoized_partitions.partition_infos.emplace_back(
        partition, synopsis->events, synopsis->max_import_time,
        synopsis->schema, synopsis->version);
    }
    return memoized_partitions;
  };
  auto f = detail::overload{
    [&](const conjunction& x) -> catalog_lookup_result::candidate_info {
      VAST_ASSERT(!x.empty());
      auto i = x.begin();
      auto result = lookup_impl(*i, schema);
      if (!result.partition_infos.empty())
        for (++i; i != x.end(); ++i) {
          // TODO: A conjunction means that we can restrict the lookup to the
          // remaining candidates. This could be achived by passing the `result`
          // set to `lookup` along with the child expression.
          auto xs = lookup_impl(*i, schema);
          if (xs.partition_infos.empty())
            return xs; // short-circuit
          detail::inplace_intersect(result.partition_infos, xs.partition_infos);
          VAST_ASSERT(std::is_sorted(result.partition_infos.begin(),
                                     result.partition_infos.end()));
        }
      return result;
    },
    [&](const disjunction& x) -> catalog_lookup_result::candidate_info {
      catalog_lookup_result::candidate_info result;
      for (const auto& op : x) {
        // TODO: A disjunction means that we can restrict the lookup to the
        // set of partitions that are outside of the current result set.
        auto xs = lookup_impl(op, schema);
        if (xs.partition_infos.size() == partition_synopses.size())
          return xs; // short-circuit
        VAST_ASSERT(
          std::is_sorted(xs.partition_infos.begin(), xs.partition_infos.end()));
        detail::inplace_unify(result.partition_infos, xs.partition_infos);
        VAST_ASSERT(std::is_sorted(result.partition_infos.begin(),
                                   result.partition_infos.end()));
      }
      return result;
    },
    [&](const negation&) -> catalog_lookup_result::candidate_info {
      // We cannot handle negations, because a synopsis may return false
      // positives, and negating such a result may cause false
      // negatives.
      // TODO: The above statement seems to only apply to bloom filter
      // synopses, but it should be possible to handle time or bool synopses.
      return all_partitions();
    },
    [&](const predicate& x) -> catalog_lookup_result::candidate_info {
      // Performs a lookup on all *matching* synopses with operator and
      // data from the predicate of the expression. The match function
      // uses a qualified_record_field to determine whether the synopsis
      // should be queried.
      auto search = [&](auto match) {
        VAST_ASSERT(caf::holds_alternative<data>(x.rhs));
        const auto& rhs = caf::get<data>(x.rhs);
        catalog_lookup_result::candidate_info result;
        // dont iterate through all synopses, rewrite lookup_impl to use a
        // singular type all synopses loops -> relevant anymore? Use type as
        // synopses key
        for (const auto& [part_id, part_syn] : partition_synopses) {
          for (const auto& [field, syn] : part_syn->field_synopses_) {
            if (match(field)) {
              // We need to prune the type's metadata here by converting it to a
              // concrete type and back, because the type synopses are looked up
              // independent from names and attributes.
              auto prune = [&]<concrete_type T>(const T& x) {
                return type{x};
              };
              auto cleaned_type = caf::visit(prune, field.type());
              // We rely on having a field -> nullptr mapping here for the
              // fields that don't have their own synopsis.
              if (syn) {
                auto opt = syn->lookup(x.op, make_view(rhs));
                if (!opt || *opt) {
                  VAST_TRACE("{} selects {} at predicate {}",
                             detail::pretty_type_name(this), part_id, x);
                  result.partition_infos.emplace_back(part_id, part_syn->events,
                                                      part_syn->max_import_time,
                                                      part_syn->schema,
                                                      part_syn->version);
                  break;
                }
                // The field has no dedicated synopsis. Check if there is one
                // for the type in general.
              } else if (auto it = part_syn->type_synopses_.find(cleaned_type);
                         it != part_syn->type_synopses_.end() && it->second) {
                auto opt = it->second->lookup(x.op, make_view(rhs));
                if (!opt || *opt) {
                  VAST_TRACE("{} selects {} at predicate {}",
                             detail::pretty_type_name(this), part_id, x);
                  result.partition_infos.emplace_back(part_id, part_syn->events,
                                                      part_syn->max_import_time,
                                                      part_syn->schema,
                                                      part_syn->version);
                  break;
                }
              } else {
                // The catalog couldn't rule out this partition, so we have
                // to include it in the result set.
                result.partition_infos.emplace_back(part_id, part_syn->events,
                                                    part_syn->max_import_time,
                                                    part_syn->schema,
                                                    part_syn->version);
                break;
              }
            }
          }
        }
        VAST_DEBUG("{} checked {} partitions for predicate {} and got {} "
                   "results",
                   detail::pretty_type_name(this), synopses_per_type.size(), x,
                   result.partition_infos.size());
        // Some calling paths require the result to be sorted.
        VAST_ASSERT(std::is_sorted(result.partition_infos.begin(),
                                   result.partition_infos.end()));
        return result;
      };
      auto extract_expr = detail::overload{
        [&](const meta_extractor& lhs,
            const data& d) -> catalog_lookup_result::candidate_info {
          if (lhs.kind == meta_extractor::type) {
            // We don't have to look into the synopses for type queries, just
            // at the layout names.
            catalog_lookup_result::candidate_info result;
            for (const auto& [part_id, part_syn] : partition_synopses) {
              for (const auto& [fqf, _] : part_syn->field_synopses_) {
                // TODO: provide an overload for view of evaluate() so that
                // we can use string_view here. Fortunately type names are
                // short, so we're probably not hitting the allocator due to
                // SSO.
                if (evaluate(std::string{fqf.layout_name()}, x.op, d)) {
                  result.exp = expr;
                  result.partition_infos.emplace_back(part_id, part_syn->events,
                                                      part_syn->max_import_time,
                                                      part_syn->schema,
                                                      part_syn->version);
                  break;
                }
              }
            }
            VAST_ASSERT(std::is_sorted(result.partition_infos.begin(),
                                       result.partition_infos.end()));
            return result;
          }
          if (lhs.kind == meta_extractor::import_time) {
            catalog_lookup_result::candidate_info result;
            for (const auto& [part_id, part_syn] : partition_synopses) {
              VAST_ASSERT(part_syn->min_import_time
                            <= part_syn->max_import_time,
                          "encountered empty or moved-from partition synopsis");
              auto ts = time_synopsis{
                part_syn->min_import_time,
                part_syn->max_import_time,
              };
              auto add = ts.lookup(x.op, caf::get<vast::time>(d));
              if (!add || *add) {
                result.exp = expr;
                result.partition_infos.emplace_back(part_id, part_syn->events,
                                                    part_syn->max_import_time,
                                                    part_syn->schema,
                                                    part_syn->version);
              }
            }
            VAST_ASSERT(std::is_sorted(result.partition_infos.begin(),
                                       result.partition_infos.end()));
            return result;
          }
          VAST_WARN("{} cannot process meta extractor: {}",
                    detail::pretty_type_name(this), lhs.kind);
          return all_partitions();
        },
        [&](const field_extractor& lhs,
            const data& d) -> catalog_lookup_result::candidate_info {
          auto pred = [&](const auto& field) {
            auto match_name = [&] {
              auto field_name = field.field_name();
              auto key = std::string_view{lhs.field};
              if (field_name.length() >= key.length()) {
                auto pos = field_name.length() - key.length();
                auto sub = field_name.substr(pos);
                return sub == key && (pos == 0 || field_name[pos - 1] == '.');
              }
              auto layout_name = field.layout_name();
              if (key.length() > layout_name.length() + 1 + field_name.length())
                return false;
              auto pos = key.length() - field_name.length();
              auto second = key.substr(pos);
              if (second != field_name)
                return false;
              if (key[pos - 1] != '.')
                return false;
              auto fpos = layout_name.length() - (pos - 1);
              return key.substr(0, pos - 1) == layout_name.substr(fpos)
                     && (fpos == 0 || layout_name[fpos - 1] == '.');
            };
            if (!match_name())
              return false;
            VAST_ASSERT(!field.is_standalone_type());
            return compatible(field.type(), x.op, d);
          };
          return search(pred);
        },
        [&](const type_extractor& lhs,
            const data& d) -> catalog_lookup_result::candidate_info {
          auto result = [&] {
            if (!lhs.type) {
              auto pred = [&](auto& field) {
                const auto type = field.type();
                for (const auto& name : type.names())
                  if (name == lhs.type.name())
                    return compatible(type, x.op, d);
                return false;
              };
              return search(pred);
            }
            auto pred = [&](auto& field) {
              return congruent(field.type(), lhs.type);
            };
            return search(pred);
          }();
          // Preserve compatibility with databases that were created beore
          // the #timestamp attribute was removed.
          if (lhs.type.name() == "timestamp") {
            auto pred = [](auto& field) {
              const auto type = field.type();
              return type.attribute("timestamp").has_value();
            };
            auto pred_search_result = search(pred);
            detail::inplace_unify(result.partition_infos,
                                  pred_search_result.partition_infos);
          }
          return result;
        },
        [&](const auto&, const auto&) -> catalog_lookup_result::candidate_info {
          VAST_WARN("{} cannot process predicate: {}",
                    detail::pretty_type_name(this), x);
          return all_partitions();
        },
      };
      return caf::visit(extract_expr, x.lhs, x.rhs);
    },
    [&](caf::none_t) -> catalog_lookup_result::candidate_info {
      VAST_ERROR("{} received an empty expression",
                 detail::pretty_type_name(this));
      VAST_ASSERT(!"invalid expression");
      return all_partitions();
    },
  };
  auto result = caf::visit(f, expr);
  result.exp = expr;
  return result;
}

size_t catalog_state::memusage() const {
  size_t result = 0;
  for (const auto& [type, id_synopsis_map] : synopses_per_type)
    for (const auto& [id, synopsis] : id_synopsis_map) {
      result += synopsis->memusage();
    }
  return result;
}

void catalog_state::update_unprunable_fields(const partition_synopsis& ps) {
  for (auto const& [field, synopsis] : ps.field_synopses_)
    if (synopsis != nullptr && field.type() == string_type{})
      unprunable_fields.insert(std::string{field.name()});
  // TODO/BUG: We also need to prevent pruning for enum types,
  // which also use string literals for lookup. We must be even
  // more strict here than with string fields, because incorrectly
  // pruning string fields will only cause false positives, but
  // incorrectly pruning enum fields can actually cause false negatives.
  //
  // else if (field.type() == enumeration_type{}) {
  //   auto full_name = field.name();
  //   for (auto suffix : detail::all_suffixes(full_name, "."))
  //     unprunable_fields.insert(suffix);
  // }
}

std::filesystem::path catalog_state::type_registry_filename() const {
  return type_registry_dir / fmt::format("type-registry.reg", name);
}

caf::error catalog_state::save_type_registry_to_disk() const {
  auto builder = flatbuffers::FlatBufferBuilder{};
  auto entry_offsets
    = std::vector<flatbuffers::Offset<fbs::type_registry::Entry>>{};
  for (const auto& [key, types] : type_data) {
    const auto key_offset = builder.CreateString(key);
    auto type_offsets = std::vector<flatbuffers::Offset<fbs::TypeBuffer>>{};
    type_offsets.reserve(types.size());
    for (const auto& type : types) {
      const auto type_bytes = as_bytes(type);
      const auto type_offset = fbs::CreateTypeBuffer(
        builder, builder.CreateVector(
                   reinterpret_cast<const uint8_t*>(type_bytes.data()),
                   type_bytes.size()));
      type_offsets.push_back(type_offset);
    }
    const auto types_offset = builder.CreateVector(type_offsets);
    const auto entry_offset
      = fbs::type_registry::CreateEntry(builder, key_offset, types_offset);
    entry_offsets.push_back(entry_offset);
  }
  const auto entries_offset = builder.CreateVector(entry_offsets);
  const auto type_registry_v0_offset
    = fbs::type_registry::Createv0(builder, entries_offset);
  const auto type_registry_offset = fbs::CreateTypeRegistry(
    builder, fbs::type_registry::TypeRegistry::type_registry_v0,
    type_registry_v0_offset.Union());
  fbs::FinishTypeRegistryBuffer(builder, type_registry_offset);
  auto buffer = builder.Release();
  return io::save(type_registry_filename(), as_bytes(buffer));
}

caf::error catalog_state::load_type_registry_from_disk() {
  // Nothing to load is not an error.
  std::error_code err{};
  const auto dir_exists = std::filesystem::exists(type_registry_dir, err);
  if (err)
    return caf::make_error(ec::filesystem_error,
                           fmt::format("failed to find directory {}: {}",
                                       type_registry_dir, err.message()));
  if (!dir_exists) {
    VAST_DEBUG("{} found no directory to load from", *self);
    return caf::none;
  }
  // Support the legacy CAF-serialized state, and delete it afterwards.
  {
    const auto fname = type_registry_dir / name;
    const auto file_exists = std::filesystem::exists(fname, err);
    if (err)
      return caf::make_error(ec::filesystem_error,
                             fmt::format("failed while trying to find file {}: "
                                         "{}",
                                         fname, err.message()));
    if (file_exists) {
      auto buffer = io::read(fname);
      if (!buffer)
        return buffer.error();
      std::map<std::string, detail::stable_set<legacy_type>> intermediate = {};
      if (!detail::legacy_deserialize(*buffer, intermediate))
        return caf::make_error(ec::parse_error, "failed to load legacy "
                                                "type-registry state");
      for (const auto& [k, vs] : intermediate) {
        auto entry = type_set{};
        for (const auto& v : vs)
          entry.emplace(type::from_legacy_type(v));
        type_data.emplace(k, entry);
      }
      VAST_DEBUG("{} loaded state from disk", *self);
      // We save the new state already now before removing the old state just to
      // be save against crashes.
      if (auto err = save_type_registry_to_disk())
        return err;
      if (!std::filesystem::remove(fname, err) || err)
        VAST_DEBUG("failed to delete legacy type-registry state");
      return caf::none;
    }
  }
  // Support the new FlatBuffers state.
  {
    const auto fname = type_registry_filename();
    const auto file_exists = std::filesystem::exists(fname, err);
    if (err)
      return caf::make_error(ec::filesystem_error,
                             fmt::format("failed while trying to find file {}: "
                                         "{}",
                                         fname, err.message()));
    if (file_exists) {
      auto buffer = io::read(fname);
      if (!buffer)
        return buffer.error();
      auto maybe_flatbuffer
        = flatbuffer<fbs::TypeRegistry>::make(chunk::make(std::move(*buffer)));
      if (!maybe_flatbuffer)
        return maybe_flatbuffer.error();
      const auto flatbuffer = std::move(*maybe_flatbuffer);
      for (const auto& entry :
           *flatbuffer->type_as_type_registry_v0()->entries()) {
        auto types = type_set{};
        for (const auto& value : *entry->values())
          types.emplace(
            type{flatbuffer.chunk()->slice(as_bytes(*value->buffer()))});
        type_data.emplace(entry->key()->string_view(), std::move(types));
      }
      VAST_DEBUG("{} loaded state from disk", *self);
    }
  }
  return caf::none;
}

void catalog_state::insert(vast::type layout) {
  auto& old_layouts = type_data[std::string{layout.name()}];
  // Insert into the existing bucket.
  auto [hint, success] = old_layouts.insert(std::move(layout));
  if (success) {
    // Check whether the new layout is compatible with the latest, i.e., whether
    // the new layout is a superset of it.
    if (old_layouts.begin() != hint) {
      if (!is_subset(*old_layouts.begin(), *hint))
        VAST_WARN("{} detected an incompatible layout change for {}", *self,
                  hint->name());
      else
        VAST_INFO("{} detected a layout change for {}", *self, hint->name());
    }
    VAST_DEBUG("{} registered {}", *self, hint->name());
  }
  // Move the newly inserted layout to the front.
  std::rotate(old_layouts.begin(), hint, std::next(hint));
}

type_set catalog_state::types() const {
  auto result = type_set{};
  for (const auto& x : configuration_module)
    result.insert(x);
  return result;
}

catalog_actor::behavior_type
catalog(catalog_actor::stateful_pointer<catalog_state> self,
        accountant_actor accountant,
        const std::filesystem::path& type_reg_dir) {
  if (self->getf(caf::local_actor::is_detached_flag))
    caf::detail::set_thread_name("vast.catalog");
  self->state.self = self;
  self->state.type_registry_dir = type_reg_dir;
  // Register the exit handler.
  self->set_exit_handler([self](const caf::exit_msg& msg) {
    VAST_DEBUG("{} got EXIT from {}", *self, msg.source);
    if (auto err = self->state.save_type_registry_to_disk())
      VAST_ERROR("{} failed to persist state to disk: {}", *self, err);
    self->quit(msg.reason);
  });
  // Load existing state from disk if possible.
  if (auto err = self->state.load_type_registry_from_disk()) {
    self->quit(std::move(err));
    return catalog_actor::behavior_type::make_empty_behavior();
  }
  // Load loaded schema types from the singleton.
  // TODO: Move to the load handler and re-parse the files.
  if (const auto* module = vast::event_types::get())
    self->state.configuration_module = *module;
  if (accountant) {
    self->state.accountant = std::move(accountant);
    self->send(self->state.accountant, atom::announce_v, self->name());
    self->delayed_send(self, defaults::system::telemetry_rate,
                       atom::telemetry_v);
  }
  return {
    [self](atom::merge,
<<<<<<< HEAD
           std::shared_ptr<std::unordered_map<uuid, partition_synopsis_ptr>>& ps)
      -> atom::ok {
=======
           std::shared_ptr<std::map<uuid, partition_synopsis_ptr>>& ps)
      -> caf::result<atom::ok> {
      auto unsupported_partitions = std::vector<uuid>{};
      for (const auto& [uuid, synopsis] : *ps) {
        auto supported
          = version::support_for_partition_version(synopsis->version);
        if (supported.end_of_life)
          unsupported_partitions.push_back(uuid);
      }
      if (!unsupported_partitions.empty()) {
        return caf::make_error(
          ec::version_error,
          fmt::format("{} cannot load unsupported partitions; please run 'vast "
                      "rebuild' with at least {} to rebuild the following "
                      "partitions, or delete them from the database directory: "
                      "{}",
                      *self,
                      version::support_for_partition_version(
                        version::current_partition_version)
                        .introduced,
                      fmt::join(unsupported_partitions, ", ")));
      }
>>>>>>> e2b4a9f0
      self->state.create_from(std::move(*ps));
      return atom::ok_v;
    },
    [self](atom::merge, uuid partition,
           partition_synopsis_ptr& synopsis) -> atom::ok {
      VAST_TRACE_SCOPE("{} {}", *self, VAST_ARG(partition));
      self->state.merge(partition, std::move(synopsis));
      return atom::ok_v;
    },
    [self](atom::merge,
           std::vector<augmented_partition_synopsis> v) -> atom::ok {
      for (auto& aps : v)
        self->state.merge(aps.uuid, aps.synopsis);
      return atom::ok_v;
    },
    [self](atom::get) -> std::vector<partition_synopsis_pair> {
      std::vector<partition_synopsis_pair> result;
      result.reserve(self->state.synopses_per_type.size());
      for (const auto& [type, id_synopsis_map] :
           self->state.synopses_per_type) {
        for (const auto& [id, synopsis] : id_synopsis_map) {
          result.push_back({id, synopsis});
        }
      }
      return result;
    },
    [self](atom::get, atom::type) {
      VAST_TRACE_SCOPE("{} retrieves a list of all known types", *self);
      // TODO: We can generate this list out of partition_synopses
      // when we drop partition version 0 support.
      return self->state.types();
    },
    [self](atom::erase, uuid partition) {
      self->state.erase(partition);
      return atom::ok_v;
    },
    [self](atom::replace, std::vector<uuid> old_uuids,
           std::vector<augmented_partition_synopsis> new_synopses) -> atom::ok {
      for (auto const& uuid : old_uuids)
        self->state.erase(uuid);
      for (auto& aps : new_synopses)
        self->state.merge(aps.uuid, aps.synopsis);
      return atom::ok_v;
    },
    [self](atom::load) -> caf::result<vast::taxonomies> {
      VAST_DEBUG("{} loads taxonomies", *self);
      std::error_code err{};
      auto dirs = get_module_dirs(self->system().config());
      concepts_map concepts;
      models_map models;
      for (const auto& dir : dirs) {
        const auto dir_exists = std::filesystem::exists(dir, err);
        if (err)
          VAST_WARN("{} failed to open directory {}: {}", *self, dir,
                    err.message());
        if (!dir_exists)
          continue;
        auto yamls = load_yaml_dir(dir);
        if (!yamls)
          return yamls.error();
        for (auto& [file, yaml] : *yamls) {
          VAST_DEBUG("{} extracts taxonomies from {}", *self, file.string());
          if (auto err = convert(yaml, concepts, concepts_data_layout))
            return caf::make_error(ec::parse_error,
                                   "failed to extract concepts from file",
                                   file.string(), err.context());
          for (auto& [name, definition] : concepts)
            VAST_DEBUG("{} extracted concept {} with {} fields", *self, name,
                       definition.fields.size());
          if (auto err = convert(yaml, models, models_data_layout))
            return caf::make_error(ec::parse_error,
                                   "failed to extract models from file",
                                   file.string(), err.context());
          for (auto& [name, definition] : models) {
            VAST_DEBUG("{} extracted model {} with {} fields", *self, name,
                       definition.definition.size());
            VAST_TRACE("{} uses model mapping {} -> {}", *self, name,
                       definition.definition);
          }
        }
      }
      self->state.taxonomies
        = taxonomies{std::move(concepts), std::move(models)};
      return self->state.taxonomies;
    },
    [self](atom::candidates, const vast::query_context& query_context)
      -> caf::result<catalog_lookup_result> {
      VAST_TRACE_SCOPE("{} {}", *self, VAST_ARG(query_context));
      bool has_expression = query_context.expr != vast::expression{};
      bool has_ids = !query_context.ids.empty();
      if (has_ids)
        return caf::make_error(ec::invalid_argument, "catalog expects queries "
                                                     "not to have ids");
      if (!has_expression)
        return caf::make_error(ec::invalid_argument, "catalog expects queries "
                                                     "to have an expression");
      auto start = std::chrono::steady_clock::now();
      auto result = self->state.lookup(query_context.expr);
      if (!result) {
        return result.error();
      }
      auto total_candidate_amount = result->size();
      auto id_str = fmt::to_string(query_context.id);
      duration runtime = std::chrono::steady_clock::now() - start;
      self->send(self->state.accountant, atom::metrics_v,
                 "catalog.lookup.runtime", runtime,
                 metrics_metadata{
                   {"query", id_str},
                   {"issuer", query_context.issuer},
                 });
      self->send(self->state.accountant, atom::metrics_v,
                 "catalog.lookup.candidates", total_candidate_amount,
                 metrics_metadata{
                   {"query", std::move(id_str)},
                   {"issuer", query_context.issuer},
                 });

      return result;
    },
    [self](atom::resolve,
           const expression& e) -> caf::result<vast::expression> {
      return resolve(self->state.taxonomies, e, self->state.type_data);
    },
    [self](atom::status, status_verbosity v) {
      record result;
      result["memory-usage"] = count{self->state.memusage()};
      result["num-partitions"] = count{self->state.synopses_per_type.size()};
      if (v >= status_verbosity::detailed) {
        auto partitions = list{};
        partitions.reserve(self->state.synopses_per_type.size());
        for (const auto& [type, id_synopsis_map] :
             self->state.synopses_per_type) {
          for (const auto& [id, synopsis] : id_synopsis_map) {
            VAST_ASSERT(synopsis);
            auto partition = record{
              {"id", fmt::to_string(id)},
              {"schema", synopsis->schema
                           ? data{std::string{synopsis->schema.name()}}
                           : data{}},
              {"num-events", synopsis->events},
              {"import-time",
               record{
                 {"min", synopsis->min_import_time},
                 {"max", synopsis->max_import_time},
               }},
            };
            if (v >= status_verbosity::debug)
              partition["version"] = synopsis->version;
            partitions.emplace_back(std::move(partition));
          }
        }
        result["partitions"] = std::move(partitions);
      }
      if (v >= status_verbosity::debug)
        detail::fill_status_map(result, self);
      return result;
    },
    [self](atom::put, vast::type layout) {
      VAST_TRACE_SCOPE("");
      self->state.insert(std::move(layout));
    },
    [self](atom::get, atom::taxonomies) {
      VAST_TRACE_SCOPE("");
      return self->state.taxonomies;
    },
    [self](atom::telemetry) {
      VAST_ASSERT(self->state.accountant);
      auto num_partitions_and_events_per_schema_and_version
        = detail::stable_map<std::pair<std::string_view, count>,
                             std::pair<count, count>>{};
      for (const auto& [type, id_synopsis_map] :
           self->state.synopses_per_type) {
        for (const auto& [id, synopsis] : id_synopsis_map) {
          VAST_ASSERT(synopsis);
          auto& [num_partitions, num_events]
            = num_partitions_and_events_per_schema_and_version[std::pair{
              synopsis->schema.name(), synopsis->version}];
          num_partitions += 1;
          num_events += synopsis->events;
        }
      }
      auto total_num_partitions = count{0};
      auto total_num_events = count{0};
      auto r = report{};
      r.data.reserve(num_partitions_and_events_per_schema_and_version.size());
      for (const auto& [schema_and_version, num_partitions_and_events] :
           num_partitions_and_events_per_schema_and_version) {
        auto [schema_num_partitions, schema_num_events]
          = num_partitions_and_events;
        total_num_partitions += schema_num_partitions;
        total_num_events += schema_num_events;
        r.data.push_back(data_point{
          .key = "catalog.num-partitions",
          .value = schema_num_partitions,
          .metadata = {
            {"schema", std::string{schema_and_version.first}},
            {"partition-version", fmt::to_string(schema_and_version.second)},
          },
        });
        r.data.push_back(data_point{
          .key = "catalog.num-events",
          .value = schema_num_events,
          .metadata = {
            {"schema", std::string{schema_and_version.first}},
            {"partition-version", fmt::to_string(schema_and_version.second)},
          },
        });
      }
      r.data.push_back(data_point{
        .key = "catalog.num-partitions-total",
        .value = total_num_partitions,
      });
      r.data.push_back(data_point{
        .key = "catalog.num-events-total",
        .value = total_num_events,
      });
      r.data.push_back(data_point{
          .key = "memory-usage",
          .value = self->state.memusage(),
          .metadata = {
            {"component", std::string{self->state.name}},
          },
        });
      self->send(self->state.accountant, atom::metrics_v, std::move(r));
      self->delayed_send(self, defaults::system::telemetry_rate,
                         atom::telemetry_v);
    }};
}

} // namespace vast::system<|MERGE_RESOLUTION|>--- conflicted
+++ resolved
@@ -584,11 +584,7 @@
   }
   return {
     [self](atom::merge,
-<<<<<<< HEAD
            std::shared_ptr<std::unordered_map<uuid, partition_synopsis_ptr>>& ps)
-      -> atom::ok {
-=======
-           std::shared_ptr<std::map<uuid, partition_synopsis_ptr>>& ps)
       -> caf::result<atom::ok> {
       auto unsupported_partitions = std::vector<uuid>{};
       for (const auto& [uuid, synopsis] : *ps) {
@@ -610,7 +606,6 @@
                         .introduced,
                       fmt::join(unsupported_partitions, ", ")));
       }
->>>>>>> e2b4a9f0
       self->state.create_from(std::move(*ps));
       return atom::ok_v;
     },
