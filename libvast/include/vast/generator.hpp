--- conflicted
+++ resolved
@@ -244,13 +244,9 @@
     std::swap(m_coroutine, other.m_coroutine);
   }
 
-<<<<<<< HEAD
-  /// @pre `begin()` must have been called before
-=======
   /// @pre The iterator is only safe to dereference if the underlying coroutine
   /// has been resumed at least once. This happens in `generator::begin()`, and
   /// also in `iterator::operator++()`.
->>>>>>> d622e888
   auto unsafe_current() const -> iterator {
     return iterator{m_coroutine};
   }
